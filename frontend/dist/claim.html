--- conflicted
+++ resolved
@@ -1,68 +1,63 @@
-<!doctype html>
-<html lang="en">
-  <head>
-    <meta charset="UTF-8" />
-    <link rel="icon" type="image/png" href="/PEPEDAWN_thumbnail.png" />
-    <meta name="viewport" content="width=device-width, initial-scale=1.0" />
-    <title>PEPEDAWN - Claim Office</title>
-
-<<<<<<< HEAD
-    <script type="module" crossorigin src="/assets/main-Cwqd0Z__.js"></script>
-    <link rel="stylesheet" crossorigin href="/assets/main-kgxsrg5k.css">
-=======
-    <script type="module" crossorigin src="/assets/main-C0tSYXfq.js"></script>
+<!doctype html>
+<html lang="en">
+  <head>
+    <meta charset="UTF-8" />
+    <link rel="icon" type="image/png" href="/PEPEDAWN_thumbnail.png" />
+    <meta name="viewport" content="width=device-width, initial-scale=1.0" />
+    <title>PEPEDAWN - Claim Office</title>+
+    <script type="module" crossorigin src="/assets/main-xLqdMnks.js"></script>
     <link rel="stylesheet" crossorigin href="/assets/main-RopkKIDt.css">
->>>>>>> 40b09272
-  </head>
-  <body>
-    <div id="app">
-      <header>
-        <h1>PEPEDAWN</h1>
-        <button class="hamburger-menu" id="hamburger-menu" aria-label="Toggle navigation menu">
-          <span class="hamburger-line"></span>
-          <span class="hamburger-line"></span>
-          <span class="hamburger-line"></span>
-        </button>
-        <nav class="main-nav" id="main-nav">
-          <a href="/">Home</a>
-          <a href="/main.html">Ticket Office</a>
-          <a href="/claim.html" class="active">Claim Office</a>
-          <a href="/leaderboard.html">Leaderboard</a>
-          <a href="/rules.html">Rules</a>
-        </nav>
-      </header>
-
-      <main>
-        <section id="wallet-section">
-          <button id="connect-wallet">Connect Wallet</button>
-          <div id="wallet-info" style="display: none;">
-            <div class="wallet-details">
-              <span class="wallet-address" id="wallet-address-display"></span>
-              <!-- Debug network indicator - controlled by CONTRACT_CONFIG.DEV_MODE -->
-              <span class="wallet-network" id="wallet-network-display" style="opacity: 0.7; font-size: 0.85em;"></span>
-              <span class="wallet-balance">Balance: <span id="wallet-balance"></span> ETH</span>
-            </div>
-          </div>
-        </section>
-
-        <section id="claims-section">
-          <div class="leaderboard-header-section">
-            <h2 id="claims-title">Claim Your Packs</h2>
-            <div class="round-selector">
-              <label for="claims-round-select">Round:</label>
-              <select id="claims-round-select">
-                <option value="">Loading...</option>
-              </select>
-            </div>
-          </div>
-          <div id="claims-container">
-            <p>Connect wallet and select a round to view claimable prizes...</p>
-          </div>
-        </section>
-      </main>
-    </div>
-
-
-  </body>
-</html>
-
+  </head>
+  <body>
+    <div id="app">
+      <header>
+        <h1>PEPEDAWN</h1>
+        <button class="hamburger-menu" id="hamburger-menu" aria-label="Toggle navigation menu">
+          <span class="hamburger-line"></span>
+          <span class="hamburger-line"></span>
+          <span class="hamburger-line"></span>
+        </button>
+        <nav class="main-nav" id="main-nav">
+          <a href="/">Home</a>
+          <a href="/main.html">Ticket Office</a>
+          <a href="/claim.html" class="active">Claim Office</a>
+          <a href="/leaderboard.html">Leaderboard</a>
+          <a href="/rules.html">Rules</a>
+        </nav>
+      </header>
+
+      <main>
+        <section id="wallet-section">
+          <button id="connect-wallet">Connect Wallet</button>
+          <div id="wallet-info" style="display: none;">
+            <div class="wallet-details">
+              <span class="wallet-address" id="wallet-address-display"></span>
+              <!-- Debug network indicator - controlled by CONTRACT_CONFIG.DEV_MODE -->
+              <span class="wallet-network" id="wallet-network-display" style="opacity: 0.7; font-size: 0.85em;"></span>
+              <span class="wallet-balance">Balance: <span id="wallet-balance"></span> ETH</span>
+            </div>
+          </div>
+        </section>
+
+        <section id="claims-section">
+          <div class="leaderboard-header-section">
+            <h2 id="claims-title">Claim Your Packs</h2>
+            <div class="round-selector">
+              <label for="claims-round-select">Round:</label>
+              <select id="claims-round-select">
+                <option value="">Loading...</option>
+              </select>
+            </div>
+          </div>
+          <div id="claims-container">
+            <p>Connect wallet and select a round to view claimable prizes...</p>
+          </div>
+        </section>
+      </main>
+    </div>
++
+  </body>
+</html>
+