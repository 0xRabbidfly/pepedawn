<!doctype html>
<html lang="en">
  <head>
    <meta charset="UTF-8"  />
    <link rel="icon" type="image/png" href="/PEPEDAWN_thumbnail.png" />
    <meta name="viewport" content="width=device-width, initial-scale=1.0" />
    <meta name="description" content="PEPEDAWN - Skill-weighted decentralized raffle on Sepolia testnet. Verified smart contract. Play responsibly." />
    <title>PEPEDAWN - Decentralized Raffle</title>
<<<<<<< HEAD
    <script type="module" crossorigin src="/assets/main-Cwqd0Z__.js"></script>
    <link rel="stylesheet" crossorigin href="/assets/main-kgxsrg5k.css">
=======
    <script type="module" crossorigin src="/assets/main-C0tSYXfq.js"></script>
    <link rel="stylesheet" crossorigin href="/assets/main-RopkKIDt.css">
>>>>>>> 40b09272
  </head>
  <body>
    <div id="app">
      <main class="title-page">
        <img src="https://arweave.net/oTALWPFcSiwxi42-H3BwYQaezClnCPwF2c02zotjxYc/wg374u_image.gif" alt="PEPEDAWN Animation" class="title-gif-fullscreen" />
        <div class="title-overlay">
          <div class="title-container">
            <h1 class="title-logo">PEPEDAWN</h1>
            <p class="title-subtitle">Decentralized Lottery</p>
            <div class="title-actions">
              <a href="/main.html" class="btn btn-primary">Ticket Office</a>
            </div>
          </div>
        </div>
      </main>
    </div>
  </body>
</html><|MERGE_RESOLUTION|>--- conflicted
+++ resolved
@@ -6,13 +6,8 @@
     <meta name="viewport" content="width=device-width, initial-scale=1.0" />
     <meta name="description" content="PEPEDAWN - Skill-weighted decentralized raffle on Sepolia testnet. Verified smart contract. Play responsibly." />
     <title>PEPEDAWN - Decentralized Raffle</title>
-<<<<<<< HEAD
-    <script type="module" crossorigin src="/assets/main-Cwqd0Z__.js"></script>
-    <link rel="stylesheet" crossorigin href="/assets/main-kgxsrg5k.css">
-=======
-    <script type="module" crossorigin src="/assets/main-C0tSYXfq.js"></script>
+    <script type="module" crossorigin src="/assets/main-xLqdMnks.js"></script>
     <link rel="stylesheet" crossorigin href="/assets/main-RopkKIDt.css">
->>>>>>> 40b09272
   </head>
   <body>
     <div id="app">
