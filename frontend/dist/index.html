<!doctype html>
<html lang="en">
  <head>
    <meta charset="UTF-8"  />
    <link rel="icon" type="image/png" href="/PEPEDAWN_thumbnail.png" />
    <meta name="viewport" content="width=device-width, initial-scale=1.0" />
    <meta name="description" content="PEPEDAWN - Skill-weighted decentralized raffle on Sepolia testnet. Verified smart contract. Play responsibly." />
    <title>PEPEDAWN - Decentralized Raffle</title>
<<<<<<< HEAD
    <script type="module" crossorigin src="/assets/main-CU6BnhDo.js"></script>
=======
    <script type="module" crossorigin src="/assets/main-DwMl-QNR.js"></script>
>>>>>>> 8bdde82f
    <link rel="stylesheet" crossorigin href="/assets/main-RopkKIDt.css">
  </head>
  <body>
    <div id="app">
      <main class="title-page">
        <img src="https://arweave.net/oTALWPFcSiwxi42-H3BwYQaezClnCPwF2c02zotjxYc/wg374u_image.gif" alt="PEPEDAWN Animation" class="title-gif-fullscreen" />
        <div class="title-overlay">
          <div class="title-container">
            <h1 class="title-logo">PEPEDAWN</h1>
            <p class="title-subtitle">Decentralized Lottery</p>
            <div class="title-actions">
              <a href="/main.html" class="btn btn-primary">Ticket Office</a>
            </div>
          </div>
        </div>
      </main>
    </div>
  </body>
</html><|MERGE_RESOLUTION|>--- conflicted
+++ resolved
@@ -6,11 +6,7 @@
     <meta name="viewport" content="width=device-width, initial-scale=1.0" />
     <meta name="description" content="PEPEDAWN - Skill-weighted decentralized raffle on Sepolia testnet. Verified smart contract. Play responsibly." />
     <title>PEPEDAWN - Decentralized Raffle</title>
-<<<<<<< HEAD
-    <script type="module" crossorigin src="/assets/main-CU6BnhDo.js"></script>
-=======
     <script type="module" crossorigin src="/assets/main-DwMl-QNR.js"></script>
->>>>>>> 8bdde82f
     <link rel="stylesheet" crossorigin href="/assets/main-RopkKIDt.css">
   </head>
   <body>
