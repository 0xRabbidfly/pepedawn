<!doctype html>
<html lang="en">
  <head>
    <meta charset="UTF-8"  />
    <link rel="icon" type="image/png" href="/PEPEDAWN_thumbnail.png" />
    <meta name="viewport" content="width=device-width, initial-scale=1.0" />
    <meta name="description" content="PEPEDAWN - Skill-weighted decentralized raffle on Sepolia testnet. Verified smart contract. Play responsibly." />
    <title>PEPEDAWN - Decentralized Raffle</title>
<<<<<<< HEAD
    <script type="module" crossorigin src="/assets/main-D5E_zDWS.js"></script>
    <link rel="stylesheet" crossorigin href="/assets/main-PNtmJvwy.css">
=======
    <script type="module" crossorigin src="/assets/main-CGPTabzJ.js"></script>
    <link rel="stylesheet" crossorigin href="/assets/main-CpyLpytZ.css">
>>>>>>> fc929e65
  </head>
  <body>
    <div id="app">
      <main class="title-page">
        <img src="https://arweave.net/oTALWPFcSiwxi42-H3BwYQaezClnCPwF2c02zotjxYc/wg374u_image.gif" alt="PEPEDAWN Animation" class="title-gif-fullscreen" />
        <div class="title-overlay">
          <div class="title-container">
            <h1 class="title-logo">PEPEDAWN</h1>
            <p class="title-subtitle">Decentralized Lottery</p>
            <div class="title-actions">
              <a href="/main.html" class="btn btn-primary">Ticket Office</a>
            </div>
          </div>
        </div>
      </main>
    </div>
  </body>
</html><|MERGE_RESOLUTION|>--- conflicted
+++ resolved
@@ -6,13 +6,8 @@
     <meta name="viewport" content="width=device-width, initial-scale=1.0" />
     <meta name="description" content="PEPEDAWN - Skill-weighted decentralized raffle on Sepolia testnet. Verified smart contract. Play responsibly." />
     <title>PEPEDAWN - Decentralized Raffle</title>
-<<<<<<< HEAD
-    <script type="module" crossorigin src="/assets/main-D5E_zDWS.js"></script>
-    <link rel="stylesheet" crossorigin href="/assets/main-PNtmJvwy.css">
-=======
-    <script type="module" crossorigin src="/assets/main-CGPTabzJ.js"></script>
-    <link rel="stylesheet" crossorigin href="/assets/main-CpyLpytZ.css">
->>>>>>> fc929e65
+    <script type="module" crossorigin src="/assets/main-Cwqd0Z__.js"></script>
+    <link rel="stylesheet" crossorigin href="/assets/main-kgxsrg5k.css">
   </head>
   <body>
     <div id="app">
