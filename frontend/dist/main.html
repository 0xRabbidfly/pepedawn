--- conflicted
+++ resolved
@@ -1,299 +1,294 @@
-<!doctype html>
-<html lang="en">
-  <head>
-    <meta charset="UTF-8" />
-    <link rel="icon" type="image/png" href="/PEPEDAWN_thumbnail.png" />
-    <meta name="viewport" content="width=device-width, initial-scale=1.0" />
-    <meta name="description" content="PEPEDAWN Raffle - Legitimate skill-weighted raffle on Sepolia testnet. Contract verified on Etherscan. Gambling involves risk." />
-    <!-- Updated to trigger deployment --><title>PEPEDAWN - Ticket Office</title>
-
-<<<<<<< HEAD
-    <script type="module" crossorigin src="/assets/main-Cwqd0Z__.js"></script>
-    <link rel="stylesheet" crossorigin href="/assets/main-kgxsrg5k.css">
-=======
-    <script type="module" crossorigin src="/assets/main-C0tSYXfq.js"></script>
+<!doctype html>
+<html lang="en">
+  <head>
+    <meta charset="UTF-8" />
+    <link rel="icon" type="image/png" href="/PEPEDAWN_thumbnail.png" />
+    <meta name="viewport" content="width=device-width, initial-scale=1.0" />
+    <meta name="description" content="PEPEDAWN Raffle - Legitimate skill-weighted raffle on Sepolia testnet. Contract verified on Etherscan. Gambling involves risk." />
+    <!-- Updated to trigger deployment --><title>PEPEDAWN - Ticket Office</title>+
+    <script type="module" crossorigin src="/assets/main-xLqdMnks.js"></script>
     <link rel="stylesheet" crossorigin href="/assets/main-RopkKIDt.css">
->>>>>>> 40b09272
-  </head>
-  <body>
-    <div id="app">
-      <header>
-        <h1>PEPEDAWN</h1>
-        <button class="hamburger-menu" id="hamburger-menu" aria-label="Toggle navigation menu">
-          <span class="hamburger-line"></span>
-          <span class="hamburger-line"></span>
-          <span class="hamburger-line"></span>
-        </button>
-        <nav class="main-nav" id="main-nav">
-          <a href="/">Home</a>
-          <a href="/main.html" class="active">Ticket Office</a>
-          <a href="/claim.html">Claim Office</a>
-          <a href="/leaderboard.html">Leaderboard</a>
-          <a href="/rules.html">Rules</a>
-        </nav>
-      </header>
-
-      <main>
-        <section id="wallet-section">
-          <button id="connect-wallet">Connect Wallet</button>
-          <div id="wallet-info" style="display: none;">
-            <div class="wallet-details">
-              <span class="wallet-address" id="wallet-address-display"></span>
-              <!-- Debug network indicator - controlled by CONTRACT_CONFIG.DEV_MODE -->
-              <span class="wallet-network" id="wallet-network-display" style="opacity: 0.7; font-size: 0.85em;"></span>
-              <span class="wallet-balance">Balance: <span id="wallet-balance"></span> ETH</span>
-            </div>
-          </div>
-        </section>
-
-        <section id="round-status">
-          <div class="round-header">
-            <h2 id="current-round-title">Current Round</h2>
-          </div>
-          <hr>
-          
-          <div class="round-content">
-            <!-- Left Column: Status Flow (vertical) -->
-            <div class="status-column">
-              <div class="status-item open-phase" data-status="1">
-                <span class="status-icon">🎫</span>
-                <span class="status-text">Buy Your Tickets</span>
-              </div>
-              <div class="status-arrow-vertical">↓</div>
-              <div class="status-row-with-badge">
-                <div class="merkle-badge" id="merkle-badge">
-                  <div class="badge-icon">🔐</div>
-                  <div class="badge-text">Merkle Proof<br>Verified</div>
-                </div>
-                <div class="status-item drawing-phase" data-status="2,3,4,5">
-                  <span class="status-icon">🎲</span>
-                  <span class="status-text">Drawing Winners</span>
-                </div>
-              </div>
-              <div class="status-arrow-vertical">↓</div>
-              <div class="status-item claim-phase" data-status="6">
-                <span class="status-icon">🐸</span>
-                <span class="status-text">Winners Claiming</span>
-              </div>
-            </div>
-            
-            <!-- Right Column: Info + Dispenser -->
-            <div class="info-column">
-              <div class="info-section-vertical">
-                <div class="info-item">
-                  <div class="info-header">
-                    <span class="info-icon">⏰</span>
-                    <span class="info-text">Time Remaining</span>
-                  </div>
-                  <span class="info-value" id="time-remaining">--</span>
-                </div>
-                <div class="info-section-grid">
-                  <div class="info-item">
-                    <div class="info-header">
-                      <span class="info-icon">🎫</span>
-                      <span class="info-text">Total Tickets</span>
-                    </div>
-                    <span class="info-value" id="total-tickets">--</span>
-                  </div>
-                  <div class="info-item">
-                    <div class="info-header">
-                      <span class="info-icon">💰</span>
-                      <span class="info-text">$ETH</span>
-                    </div>
-                    <span class="info-value" id="vaulted-eth">--</span>
-                  </div>
-                </div>
-              </div>
-              
-              <!-- Atomic Dispenser -->
-              <div class="dispenser-container">
-                <div class="ticket-graphic">
-                  <div class="dispenser-label">
-                    Atomic Dispenser 
-                    <img src="/counterparty.png" alt="XCP" class="xcp-icon-img" onerror="this.style.display='none'">
-                  </div>
-                  <div class="ticket-icon" data-ticket="1">🎫</div>
-                  <div class="ticket-icon" data-ticket="2">🎫</div>
-                  <div class="ticket-icon" data-ticket="3">🎫</div>
-                  <div class="ticket-icon" data-ticket="4">🎫</div>
-                  <div class="ticket-icon" data-ticket="5">🎫</div>
-                  <div class="ticket-icon" data-ticket="6">🎫</div>
-                  <div class="ticket-icon" data-ticket="7">🎫</div>
-                  <div class="ticket-icon" data-ticket="8">🎫</div>
-                  <div class="ticket-icon" data-ticket="9">🎫</div>
-                  <div class="ticket-icon" data-ticket="10">🎫</div>
-                  <div id="dispenser-badge" class="dispenser-badge">
-                    <span id="dispenser-text">minimum 10 tickets required</span>
-                  </div>
-                </div>
-              </div>
-              
-              <!-- Unclaimed Prizes Notification -->
-              <div id="unclaimed-prizes-notification" style="display: none;"></div>
-            </div>
-          </div>
-        </section>
-
-        <section id="betting-section">
-          <h2>Ticket Counter</h2>
-          <svg id="ticket-connector" class="ticket-connector-svg" xmlns="http://www.w3.org/2000/svg">
-            <defs>
-              <linearGradient id="beam-gradient" x1="0%" y1="0%" x2="100%" y2="0%">
-                <stop offset="0%" style="stop-color:#4CAF50;stop-opacity:0" />
-                <stop offset="50%" style="stop-color:#4CAF50;stop-opacity:0.8" />
-                <stop offset="100%" style="stop-color:#2196F3;stop-opacity:0" />
-              </linearGradient>
-              <filter id="glow">
-                <feGaussianBlur stdDeviation="4" result="coloredBlur"/>
-                <feMerge>
-                  <feMergeNode in="coloredBlur"/>
-                  <feMergeNode in="SourceGraphic"/>
-                </feMerge>
-              </filter>
-            </defs>
-            <path id="connector-path" class="connector-path" stroke="url(#beam-gradient)" stroke-width="3" fill="none" filter="url(#glow)"/>
-            <!-- Particle tickets -->
-            <text class="particle-ticket" font-size="20">🎫</text>
-            <text class="particle-ticket" font-size="20">🎫</text>
-            <text class="particle-ticket" font-size="20">🎫</text>
-          </svg>
-          <div id="betting-form" class="betting-layout">
-            <div class="ticket-options-column">
-              <div class="ticket-option-card" data-tickets="1" data-amount="0.005">
-                <div class="ticket-visual">
-                  <div class="ticket-single">🎫</div>
-                </div>
-                <div class="ticket-info">
-                  <div class="ticket-label">1 Ticket</div>
-                  <div class="ticket-price">0.005 ETH</div>
-                </div>
-                <div class="ticket-discount"></div>
-              </div>
-              
-              <div class="ticket-option-card" data-tickets="5" data-amount="0.0225">
-                <div class="ticket-visual">
-                  <div class="ticket-stack">
-                    <span class="ticket-stacked">🎫</span>
-                    <span class="ticket-stacked">🎫</span>
-                    <span class="ticket-stacked">🎫</span>
-                    <span class="ticket-stacked">🎫</span>
-                    <span class="ticket-stacked">🎫</span>
-                  </div>
-                </div>
-                <div class="ticket-info">
-                  <div class="ticket-label">5 Tickets</div>
-                  <div class="ticket-price">0.0225 ETH</div>
-                </div>
-                <div class="ticket-discount">10% off</div>
-              </div>
-              
-              <div class="ticket-option-card" data-tickets="10" data-amount="0.04">
-                <div class="ticket-visual">
-                  <div class="ticket-bundle">📦</div>
-                </div>
-                <div class="ticket-info">
-                  <div class="ticket-label">10 Tickets</div>
-                  <div class="ticket-price">0.04 ETH</div>
-                </div>
-                <div class="ticket-discount">20% off</div>
-              </div>
-            </div>
-            
-            
-            <div id="ticket-office" class="ticket-office">
-              <div class="raven-background"></div>
-              <div class="office-content">
-                <div class="summary-card">
-                  <div class="summary-item">
-                    <span class="summary-icon">🎫</span>
-                    <div class="summary-details">
-                      <div class="summary-label">Tickets</div>
-                      <div class="summary-value" id="selected-tickets">0</div>
-                    </div>
-                  </div>
-                  <div class="summary-item">
-                    <span class="summary-icon">💰</span>
-                    <div class="summary-details">
-                      <div class="summary-label">Total Price</div>
-                      <div class="summary-value"><span id="selected-amount">0</span> ETH</div>
-                    </div>
-                  </div>
-                  <div class="summary-item">
-                    <span class="summary-icon">📊</span>
-                    <div class="summary-details">
-                      <div class="summary-label">Cap Remaining</div>
-                      <div class="summary-value"><span id="cap-remaining">1.0</span> ETH</div>
-                    </div>
-                  </div>
-                </div>
-                <button id="buy-tickets" class="btn-buy-tickets">🐸 Buy Tickets</button>
-              </div>
-            </div>
-            
-            <!-- Mobile Purchase Slide-out (hidden on desktop) -->
-            <div id="mobile-purchase-slideout" class="mobile-purchase-slideout">
-              <div class="mobile-purchase-content">
-                <div class="summary-card">
-                  <div class="summary-item">
-                    <span class="summary-icon">🎫</span>
-                    <div class="summary-details">
-                      <div class="summary-label">Tickets</div>
-                      <div class="summary-value" id="mobile-selected-tickets">0</div>
-                    </div>
-                  </div>
-                  <div class="summary-item">
-                    <span class="summary-icon">💰</span>
-                    <div class="summary-details">
-                      <div class="summary-label">Total Price</div>
-                      <div class="summary-value"><span id="mobile-selected-amount">0</span> ETH</div>
-                    </div>
-                  </div>
-                  <div class="summary-item">
-                    <span class="summary-icon">📊</span>
-                    <div class="summary-details">
-                      <div class="summary-label">Cap Remaining</div>
-                      <div class="summary-value"><span id="mobile-cap-remaining">1.0</span> ETH</div>
-                    </div>
-                  </div>
-                </div>
-                <button id="mobile-place-bet" class="btn-buy-tickets">🐸 Buy Tickets</button>
-              </div>
-            </div>
-          </div>
-        </section>
-
-        <section id="proof-section">
-          <h2 class="collapsible-header" onclick="toggleProofSection()">
-            <span class="collapse-icon">▼</span>
-            Puzzle Proof Submission
-          </h2>
-          <div id="proof-form" class="collapsible-content" style="display: none;">
-            <p>Submit one puzzle proof per round to get <strong>+40% weight multiplier</strong> on your tickets</p>
-            <textarea id="proof-input" placeholder="Paste your puzzle proof here..."></textarea>
-            <button id="submit-proof">Submit Proof</button>
-            <div id="proof-status"></div>
-          </div>
-        </section>
-
-        <section id="status-panel">
-          <h2>Your Status</h2>
-          <div id="user-stats">
-            <p>Your Tickets: <span id="user-tickets">0</span></p>
-            <p>Your Weight: <span id="user-weight">0</span></p>
-            <p>Proof Submitted: <span id="user-proof-status">No</span></p>
-            <p>Winning Odds: <span id="user-fake-odds">0%</span></p>
-          </div>
-        </section>
-
-        <section id="refund-section" style="display: none;">
-          <h2>Refunds</h2>
-          <div id="refund-container">
-            <!-- Refund info will be populated dynamically -->
-          </div>
-        </section>
-      </main>
-    </div>
-
-
-  </body>
-</html>
+  </head>
+  <body>
+    <div id="app">
+      <header>
+        <h1>PEPEDAWN</h1>
+        <button class="hamburger-menu" id="hamburger-menu" aria-label="Toggle navigation menu">
+          <span class="hamburger-line"></span>
+          <span class="hamburger-line"></span>
+          <span class="hamburger-line"></span>
+        </button>
+        <nav class="main-nav" id="main-nav">
+          <a href="/">Home</a>
+          <a href="/main.html" class="active">Ticket Office</a>
+          <a href="/claim.html">Claim Office</a>
+          <a href="/leaderboard.html">Leaderboard</a>
+          <a href="/rules.html">Rules</a>
+        </nav>
+      </header>
+
+      <main>
+        <section id="wallet-section">
+          <button id="connect-wallet">Connect Wallet</button>
+          <div id="wallet-info" style="display: none;">
+            <div class="wallet-details">
+              <span class="wallet-address" id="wallet-address-display"></span>
+              <!-- Debug network indicator - controlled by CONTRACT_CONFIG.DEV_MODE -->
+              <span class="wallet-network" id="wallet-network-display" style="opacity: 0.7; font-size: 0.85em;"></span>
+              <span class="wallet-balance">Balance: <span id="wallet-balance"></span> ETH</span>
+            </div>
+          </div>
+        </section>
+
+        <section id="round-status">
+          <div class="round-header">
+            <h2 id="current-round-title">Current Round</h2>
+          </div>
+          <hr>
+          
+          <div class="round-content">
+            <!-- Left Column: Status Flow (vertical) -->
+            <div class="status-column">
+              <div class="status-item open-phase" data-status="1">
+                <span class="status-icon">🎫</span>
+                <span class="status-text">Buy Your Tickets</span>
+              </div>
+              <div class="status-arrow-vertical">↓</div>
+              <div class="status-row-with-badge">
+                <div class="merkle-badge" id="merkle-badge">
+                  <div class="badge-icon">🔐</div>
+                  <div class="badge-text">Merkle Proof<br>Verified</div>
+                </div>
+                <div class="status-item drawing-phase" data-status="2,3,4,5">
+                  <span class="status-icon">🎲</span>
+                  <span class="status-text">Drawing Winners</span>
+                </div>
+              </div>
+              <div class="status-arrow-vertical">↓</div>
+              <div class="status-item claim-phase" data-status="6">
+                <span class="status-icon">🐸</span>
+                <span class="status-text">Winners Claiming</span>
+              </div>
+            </div>
+            
+            <!-- Right Column: Info + Dispenser -->
+            <div class="info-column">
+              <div class="info-section-vertical">
+                <div class="info-item">
+                  <div class="info-header">
+                    <span class="info-icon">⏰</span>
+                    <span class="info-text">Time Remaining</span>
+                  </div>
+                  <span class="info-value" id="time-remaining">--</span>
+                </div>
+                <div class="info-section-grid">
+                  <div class="info-item">
+                    <div class="info-header">
+                      <span class="info-icon">🎫</span>
+                      <span class="info-text">Total Tickets</span>
+                    </div>
+                    <span class="info-value" id="total-tickets">--</span>
+                  </div>
+                  <div class="info-item">
+                    <div class="info-header">
+                      <span class="info-icon">💰</span>
+                      <span class="info-text">$ETH</span>
+                    </div>
+                    <span class="info-value" id="vaulted-eth">--</span>
+                  </div>
+                </div>
+              </div>
+              
+              <!-- Atomic Dispenser -->
+              <div class="dispenser-container">
+                <div class="ticket-graphic">
+                  <div class="dispenser-label">
+                    Atomic Dispenser 
+                    <img src="/counterparty.png" alt="XCP" class="xcp-icon-img" onerror="this.style.display='none'">
+                  </div>
+                  <div class="ticket-icon" data-ticket="1">🎫</div>
+                  <div class="ticket-icon" data-ticket="2">🎫</div>
+                  <div class="ticket-icon" data-ticket="3">🎫</div>
+                  <div class="ticket-icon" data-ticket="4">🎫</div>
+                  <div class="ticket-icon" data-ticket="5">🎫</div>
+                  <div class="ticket-icon" data-ticket="6">🎫</div>
+                  <div class="ticket-icon" data-ticket="7">🎫</div>
+                  <div class="ticket-icon" data-ticket="8">🎫</div>
+                  <div class="ticket-icon" data-ticket="9">🎫</div>
+                  <div class="ticket-icon" data-ticket="10">🎫</div>
+                  <div id="dispenser-badge" class="dispenser-badge">
+                    <span id="dispenser-text">minimum 10 tickets required</span>
+                  </div>
+                </div>
+              </div>
+              
+              <!-- Unclaimed Prizes Notification -->
+              <div id="unclaimed-prizes-notification" style="display: none;"></div>
+            </div>
+          </div>
+        </section>
+
+        <section id="betting-section">
+          <h2>Ticket Counter</h2>
+          <svg id="ticket-connector" class="ticket-connector-svg" xmlns="http://www.w3.org/2000/svg">
+            <defs>
+              <linearGradient id="beam-gradient" x1="0%" y1="0%" x2="100%" y2="0%">
+                <stop offset="0%" style="stop-color:#4CAF50;stop-opacity:0" />
+                <stop offset="50%" style="stop-color:#4CAF50;stop-opacity:0.8" />
+                <stop offset="100%" style="stop-color:#2196F3;stop-opacity:0" />
+              </linearGradient>
+              <filter id="glow">
+                <feGaussianBlur stdDeviation="4" result="coloredBlur"/>
+                <feMerge>
+                  <feMergeNode in="coloredBlur"/>
+                  <feMergeNode in="SourceGraphic"/>
+                </feMerge>
+              </filter>
+            </defs>
+            <path id="connector-path" class="connector-path" stroke="url(#beam-gradient)" stroke-width="3" fill="none" filter="url(#glow)"/>
+            <!-- Particle tickets -->
+            <text class="particle-ticket" font-size="20">🎫</text>
+            <text class="particle-ticket" font-size="20">🎫</text>
+            <text class="particle-ticket" font-size="20">🎫</text>
+          </svg>
+          <div id="betting-form" class="betting-layout">
+            <div class="ticket-options-column">
+              <div class="ticket-option-card" data-tickets="1" data-amount="0.005">
+                <div class="ticket-visual">
+                  <div class="ticket-single">🎫</div>
+                </div>
+                <div class="ticket-info">
+                  <div class="ticket-label">1 Ticket</div>
+                  <div class="ticket-price">0.005 ETH</div>
+                </div>
+                <div class="ticket-discount"></div>
+              </div>
+              
+              <div class="ticket-option-card" data-tickets="5" data-amount="0.0225">
+                <div class="ticket-visual">
+                  <div class="ticket-stack">
+                    <span class="ticket-stacked">🎫</span>
+                    <span class="ticket-stacked">🎫</span>
+                    <span class="ticket-stacked">🎫</span>
+                    <span class="ticket-stacked">🎫</span>
+                    <span class="ticket-stacked">🎫</span>
+                  </div>
+                </div>
+                <div class="ticket-info">
+                  <div class="ticket-label">5 Tickets</div>
+                  <div class="ticket-price">0.0225 ETH</div>
+                </div>
+                <div class="ticket-discount">10% off</div>
+              </div>
+              
+              <div class="ticket-option-card" data-tickets="10" data-amount="0.04">
+                <div class="ticket-visual">
+                  <div class="ticket-bundle">📦</div>
+                </div>
+                <div class="ticket-info">
+                  <div class="ticket-label">10 Tickets</div>
+                  <div class="ticket-price">0.04 ETH</div>
+                </div>
+                <div class="ticket-discount">20% off</div>
+              </div>
+            </div>
+            
+            
+            <div id="ticket-office" class="ticket-office">
+              <div class="raven-background"></div>
+              <div class="office-content">
+                <div class="summary-card">
+                  <div class="summary-item">
+                    <span class="summary-icon">🎫</span>
+                    <div class="summary-details">
+                      <div class="summary-label">Tickets</div>
+                      <div class="summary-value" id="selected-tickets">0</div>
+                    </div>
+                  </div>
+                  <div class="summary-item">
+                    <span class="summary-icon">💰</span>
+                    <div class="summary-details">
+                      <div class="summary-label">Total Price</div>
+                      <div class="summary-value"><span id="selected-amount">0</span> ETH</div>
+                    </div>
+                  </div>
+                  <div class="summary-item">
+                    <span class="summary-icon">📊</span>
+                    <div class="summary-details">
+                      <div class="summary-label">Cap Remaining</div>
+                      <div class="summary-value"><span id="cap-remaining">1.0</span> ETH</div>
+                    </div>
+                  </div>
+                </div>
+                <button id="buy-tickets" class="btn-buy-tickets">🐸 Buy Tickets</button>
+              </div>
+            </div>
+            
+            <!-- Mobile Purchase Slide-out (hidden on desktop) -->
+            <div id="mobile-purchase-slideout" class="mobile-purchase-slideout">
+              <div class="mobile-purchase-content">
+                <div class="summary-card">
+                  <div class="summary-item">
+                    <span class="summary-icon">🎫</span>
+                    <div class="summary-details">
+                      <div class="summary-label">Tickets</div>
+                      <div class="summary-value" id="mobile-selected-tickets">0</div>
+                    </div>
+                  </div>
+                  <div class="summary-item">
+                    <span class="summary-icon">💰</span>
+                    <div class="summary-details">
+                      <div class="summary-label">Total Price</div>
+                      <div class="summary-value"><span id="mobile-selected-amount">0</span> ETH</div>
+                    </div>
+                  </div>
+                  <div class="summary-item">
+                    <span class="summary-icon">📊</span>
+                    <div class="summary-details">
+                      <div class="summary-label">Cap Remaining</div>
+                      <div class="summary-value"><span id="mobile-cap-remaining">1.0</span> ETH</div>
+                    </div>
+                  </div>
+                </div>
+                <button id="mobile-place-bet" class="btn-buy-tickets">🐸 Buy Tickets</button>
+              </div>
+            </div>
+          </div>
+        </section>
+
+        <section id="proof-section">
+          <h2 class="collapsible-header" onclick="toggleProofSection()">
+            <span class="collapse-icon">▼</span>
+            Puzzle Proof Submission
+          </h2>
+          <div id="proof-form" class="collapsible-content" style="display: none;">
+            <p>Submit one puzzle proof per round to get <strong>+40% weight multiplier</strong> on your tickets</p>
+            <textarea id="proof-input" placeholder="Paste your puzzle proof here..."></textarea>
+            <button id="submit-proof">Submit Proof</button>
+            <div id="proof-status"></div>
+          </div>
+        </section>
+
+        <section id="status-panel">
+          <h2>Your Status</h2>
+          <div id="user-stats">
+            <p>Your Tickets: <span id="user-tickets">0</span></p>
+            <p>Your Weight: <span id="user-weight">0</span></p>
+            <p>Proof Submitted: <span id="user-proof-status">No</span></p>
+            <p>Winning Odds: <span id="user-fake-odds">0%</span></p>
+          </div>
+        </section>
+
+        <section id="refund-section" style="display: none;">
+          <h2>Refunds</h2>
+          <div id="refund-container">
+            <!-- Refund info will be populated dynamically -->
+          </div>
+        </section>
+      </main>
+    </div>
++
+  </body>
+</html>