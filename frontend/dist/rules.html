--- conflicted
+++ resolved
@@ -1,203 +1,199 @@
-<!doctype html>
-<html lang="en">
-  <head>
-    <meta charset="UTF-8" />
-    <link rel="icon" type="image/png" href="/PEPEDAWN_thumbnail.png" />
-    <meta name="viewport" content="width=device-width, initial-scale=1.0" />
-    <meta name="description" content="PEPEDAWN Raffle Rules - Legitimate skill-weighted raffle on Sepolia testnet. Contract verified on Etherscan. Gambling involves risk." />
-    <title>PEPEDAWN - Rules</title>
-
-<<<<<<< HEAD
-    <script type="module" crossorigin src="/assets/main-xLqdMnks.js"></script>
-=======
-    <script type="module" crossorigin src="/assets/main-Bx0vjVRx.js"></script>
->>>>>>> f5087311
+<!doctype html>
+<html lang="en">
+  <head>
+    <meta charset="UTF-8" />
+    <link rel="icon" type="image/png" href="/PEPEDAWN_thumbnail.png" />
+    <meta name="viewport" content="width=device-width, initial-scale=1.0" />
+    <meta name="description" content="PEPEDAWN Raffle Rules - Legitimate skill-weighted raffle on Sepolia testnet. Contract verified on Etherscan. Gambling involves risk." />
+    <title>PEPEDAWN - Rules</title>+
+    <script type="module" crossorigin src="/assets/main-CU6BnhDo.js"></script>
     <link rel="stylesheet" crossorigin href="/assets/main-RopkKIDt.css">
-  </head>
-  <body>
-    <div id="app">
-      <header>
-        <h1>PEPEDAWN</h1>
-        <button class="hamburger-menu" id="hamburger-menu" aria-label="Toggle navigation menu">
-          <span class="hamburger-line"></span>
-          <span class="hamburger-line"></span>
-          <span class="hamburger-line"></span>
-        </button>
-        <nav class="main-nav" id="main-nav">
-          <a href="/">Home</a>
-          <a href="/main.html">Ticket Office</a>
-          <a href="/claim.html">Claim Office</a>
-          <a href="/leaderboard.html">Leaderboard</a>
-          <a href="/rules.html" class="active">Rules</a>
-        </nav>
-      </header>
-
-      <main>
-        <section class="gambling-warning">
-          <div class="warning-content">
-            <h3>⚠️ Important Security Notice</h3>
-            <p><strong>This is a legitimate raffle contract on Sepolia testnet.</strong></p>
-            <p>MetaMask may show security warnings because this is a gambling contract. This is normal and expected behavior for raffle/lottery applications.</p>
-            <p><strong>Contract Address:</strong> <code>0x9b295952839a02CA8f604Ee53C89c289324ab1d8</code></p>
-            <p><strong>Network:</strong> Sepolia Testnet (Chain ID: 11155111)</p>
-            <p><strong>Verification:</strong> <a href="https://sepolia.etherscan.io/address/0x9b295952839a02CA8f604Ee53C89c289324ab1d8#code" target="_blank" rel="noopener noreferrer">View on Etherscan</a></p>
-            <p class="risk-notice">⚠️ Gambling involves risk. Only bet what you can afford to lose.</p>
-          </div>
-        </section>
-
-        <section id="rules-content">
-          <h2>How PEPEDAWN Decentralized Lottery Works</h2>
-          
-          <h3>Round Lifecycle</h3>
-          <ul>
-            <li><strong>Round Duration:</strong> 2 weeks per round</li>
-            <li><strong>Buy Your Tickets:</strong> Round opens for betting, track your stats in real-time</li>
-            <li><strong>Proof Submission:</strong> Submit puzzle proof after your first ticket purchase for +40% weight bonus</li>
-            <li><strong>Drawing Winners:</strong> Chainlink VRF provides verifiable randomness</li>
-            <li><strong>Prize Distribution:</strong> Automatic Emblem Vault NFT distribution to winners</li>
-            <li><strong>Winners Claiming:</strong> Winners claim their Emblem Vault prizes using Merkle proofs</li>
-            <li><strong>Winners Claiming:</strong> Round Participants Cap: 100</li>
-          </ul>
-
-          <h3>Ticket Office Rules</h3>
-          <ul>
-            <li><strong>Minimum Purchase:</strong> 0.005 ETH (1 ticket)</li>
-            <li><strong>Bundle Discounts:</strong>
-              <ul>
-                <li>5 tickets = 0.0225 ETH (10% discount)</li>
-                <li>10 tickets = 0.04 ETH (20% discount)</li>
-              </ul>
-            </li>
-            <li><strong>Per-Wallet Cap:</strong> 1.0 ETH maximum per round</li>
-            <li><strong>Network:</strong> Ethereum mainnet/testnet only</li>
-            <li><strong>Minimum Distribution:</strong> 10 tickets required for prizes to be distributed</li>
-            <li><strong>Refund Policy:</strong> If fewer than 10 tickets are sold, all participants receive full refunds</li>
-          </ul>
-
-          <h3>Skill-Weighted Odds</h3>
-          <ul>
-            <li><strong>Puzzle Proofs:</strong> Submit one proof per round</li>
-            <li><strong>Weight Bonus:</strong> +40% multiplier on your effective weight</li>
-            <li><strong>Hard Cap:</strong> Maximum +40% increase, no stacking</li>
-            <li><strong>Verification:</strong> On-chain or signed message verification</li>
-          </ul>
-
-          <h3>Randomness & Fairness</h3>
-          <ul>
-            <li><strong>VRF Provider:</strong> Chainlink VRF v2/v2.5</li>
-            <li><strong>Snapshot:</strong> Eligible tickets and weights captured before VRF request</li>
-            <li><strong>Reproducibility:</strong> All randomness derived from request ID, seed, and block</li>
-            <li><strong>No Manipulation:</strong> No off-chain salts after wagering begins</li>
-          </ul>
-
-          <h3>Prize Distribution</h3>
-          <ul>
-            <li><strong>Prize Tiers:</strong>
-              <ul>
-                <li>1st Place: 1x Fake Pack (3 PEPEDAWN cards in one Emblem Vault)</li>
-                <li>2nd Place: 1x Kek Pack (2 PEPEDAWN cards in one Emblem Vault)</li>
-                <li>3rd-10th Place: 1x Pepe Pack each (1 PEPEDAWN card per Emblem Vault)</li>
-              </ul>
-            </li>
-            <li><strong>Total Winners:</strong> 10 ticket winners per round, 10 prize packs distributed</li>
-            <li><strong>Source:</strong> Emblem Vault preloaded assets</li>
-            <li><strong>Distribution:</strong> Automatic post-VRF fulfillment</li>
-            <li><strong>Transparency:</strong> All winner assignments recorded on-chain</li>
-            <li><strong>Multiple Wins:</strong> Same wallet can win multiple prizes in one round</li>
-          </ul>
-
-          <h3>Fee Structure</h3>
-          <ul>
-            <li><strong>Creators:</strong> 80% of fees</li>
-            <li><strong>Next Round Pot:</strong> 20% of fees</li>
-            <li><strong>Settlement:</strong> Applied at round close</li>
-            <li><strong>Events:</strong> All fee distributions logged on-chain</li>
-          </ul>
-
-          <h3>Winning Odds</h3>
-          <p>Your winning odds depend on:</p>
-          <ul>
-            <li>Total number of participants</li>
-            <li>Your ticket count and successful proof submission</li>        
-          </ul>
-          
-          <h3>Atomic Dispenser (Progress Tracking)</h3>
-          <ul>
-            <li><strong>Visual Tracker:</strong> 10 individual ticket icons (🎫) show dispenser progress in real-time</li>
-            <li><strong>Status Message:</strong> Displays "minimum 10 tickets required" until threshold is reached</li>
-            <li><strong>Refund Policy:</strong> If threshold not met by round end, all participants receive full refunds automatically</li>
-          </ul>
-          
-          
-
-          <h3>Technical Details</h3>
-          <ul>
-            <li><strong>Smart Contracts:</strong> Solidity 0.8.x on Ethereum with OpenZeppelin security modules</li>
-            <li><strong>Testing:</strong> 151 Foundry unit tests with 100% functional requirement coverage</li>
-            <li><strong>Frontend:</strong> Minimal vanilla JS with ethers v6 for Web3 interaction</li>
-            <li><strong>Performance:</strong> Optimized bundle size for fast loading on all devices</li>
-            <li><strong>VRF Provider:</strong> Chainlink VRF v2.5 for cryptographically verifiable randomness</li>
-            <li><strong>Data Storage:</strong> Winners stored on IPFS, verified on-chain with Merkle roots</li>
-            <li><strong>Leaderboard:</strong> Live on-chain participant data with real-time odds calculation</li>
-            <li><strong>Eligibility:</strong> Configurable denylist enforcement, pausable for emergencies</li>
-          </ul>
-          
-          <h3>Important Disclaimers</h3>
-          <ul>
-            <li><strong>Minimum Threshold:</strong> Rounds with fewer than 10 tickets result in full refunds</li>
-            <li><strong>No Guarantees:</strong> Prize distribution only occurs if minimum threshold is met</li>
-            <li><strong>Weighted Lottery:</strong> Higher weight increases odds but does not guarantee wins</li>
-            <li><strong>One Proof Attempt:</strong> Only one puzzle proof submission allowed per wallet per round</li>
-            <li><strong>Network Only:</strong> Ethereum mainnet/testnet only, no L2 networks</li>
-          </ul>
-
-          <h3>Contract Information</h3>
-          <div id="contract-info" class="contract-info-section">
-            <div class="contract-info-grid">
-              <div class="contract-info-item">
-                <div class="contract-info-label">Contract Address</div>
-                <div class="contract-info-value" id="contract-address">Loading...</div>
-                <div class="contract-info-copy">
-                  <button onclick="copyToClipboard('contract-address')" class="copy-btn">📋</button>
-                </div>
-              </div>
-              
-              <div class="contract-info-item">
-                <div class="contract-info-label">Contract Verified</div>
-                <div class="contract-info-value" id="contract-verified">
-                  <span id="verified-status">Checking...</span>
-                  <span id="verified-checkmark" style="display: none;">✅</span>
-                </div>
-              </div>
-              
-              <div class="contract-info-item">
-                <div class="contract-info-label">Contract Owner</div>
-                <div class="contract-info-value" id="contract-owner">Loading...</div>
-                <div class="contract-info-copy">
-                  <button onclick="copyToClipboard('contract-owner')" class="copy-btn">📋</button>
-                </div>
-              </div>
-              
-              <div class="contract-info-item">
-                <div class="contract-info-label">Contract ETH Balance</div>
-                <div class="contract-info-value" id="contract-balance">Loading...</div>
-              </div>
-              
-              <div class="contract-info-item">
-                <div class="contract-info-label">Contract NFTs</div>
-                <div class="contract-info-value" id="contract-nfts">Loading...</div>
-              </div>
-              
-              <div class="contract-info-item">
-                <div class="contract-info-label">Current Round</div>
-                <div class="contract-info-value" id="current-round">Loading...</div>
-              </div>
-            </div>
-          </div>
-        </section>
-      </main>
-    </div>
-
-
-  </body>
-</html>
+  </head>
+  <body>
+    <div id="app">
+      <header>
+        <h1>PEPEDAWN</h1>
+        <button class="hamburger-menu" id="hamburger-menu" aria-label="Toggle navigation menu">
+          <span class="hamburger-line"></span>
+          <span class="hamburger-line"></span>
+          <span class="hamburger-line"></span>
+        </button>
+        <nav class="main-nav" id="main-nav">
+          <a href="/">Home</a>
+          <a href="/main.html">Ticket Office</a>
+          <a href="/claim.html">Claim Office</a>
+          <a href="/leaderboard.html">Leaderboard</a>
+          <a href="/rules.html" class="active">Rules</a>
+        </nav>
+      </header>
+
+      <main>
+        <section class="gambling-warning">
+          <div class="warning-content">
+            <h3>⚠️ Important Security Notice</h3>
+            <p><strong>This is a legitimate raffle contract on Sepolia testnet.</strong></p>
+            <p>MetaMask may show security warnings because this is a gambling contract. This is normal and expected behavior for raffle/lottery applications.</p>
+            <p><strong>Contract Address:</strong> <code>0x9b295952839a02CA8f604Ee53C89c289324ab1d8</code></p>
+            <p><strong>Network:</strong> Sepolia Testnet (Chain ID: 11155111)</p>
+            <p><strong>Verification:</strong> <a href="https://sepolia.etherscan.io/address/0x9b295952839a02CA8f604Ee53C89c289324ab1d8#code" target="_blank" rel="noopener noreferrer">View on Etherscan</a></p>
+            <p class="risk-notice">⚠️ Gambling involves risk. Only bet what you can afford to lose.</p>
+          </div>
+        </section>
+
+        <section id="rules-content">
+          <h2>How PEPEDAWN Decentralized Lottery Works</h2>
+          
+          <h3>Round Lifecycle</h3>
+          <ul>
+            <li><strong>Round Duration:</strong> 2 weeks per round</li>
+            <li><strong>Buy Your Tickets:</strong> Round opens for betting, track your stats in real-time</li>
+            <li><strong>Proof Submission:</strong> Submit puzzle proof after your first ticket purchase for +40% weight bonus</li>
+            <li><strong>Drawing Winners:</strong> Chainlink VRF provides verifiable randomness</li>
+            <li><strong>Prize Distribution:</strong> Automatic Emblem Vault NFT distribution to winners</li>
+            <li><strong>Winners Claiming:</strong> Winners claim their Emblem Vault prizes using Merkle proofs</li>
+            <li><strong>Winners Claiming:</strong> Round Participants Cap: 100</li>
+          </ul>
+
+          <h3>Ticket Office Rules</h3>
+          <ul>
+            <li><strong>Minimum Purchase:</strong> 0.005 ETH (1 ticket)</li>
+            <li><strong>Bundle Discounts:</strong>
+              <ul>
+                <li>5 tickets = 0.0225 ETH (10% discount)</li>
+                <li>10 tickets = 0.04 ETH (20% discount)</li>
+              </ul>
+            </li>
+            <li><strong>Per-Wallet Cap:</strong> 1.0 ETH maximum per round</li>
+            <li><strong>Network:</strong> Ethereum mainnet/testnet only</li>
+            <li><strong>Minimum Distribution:</strong> 10 tickets required for prizes to be distributed</li>
+            <li><strong>Refund Policy:</strong> If fewer than 10 tickets are sold, all participants receive full refunds</li>
+          </ul>
+
+          <h3>Skill-Weighted Odds</h3>
+          <ul>
+            <li><strong>Puzzle Proofs:</strong> Submit one proof per round</li>
+            <li><strong>Weight Bonus:</strong> +40% multiplier on your effective weight</li>
+            <li><strong>Hard Cap:</strong> Maximum +40% increase, no stacking</li>
+            <li><strong>Verification:</strong> On-chain or signed message verification</li>
+          </ul>
+
+          <h3>Randomness & Fairness</h3>
+          <ul>
+            <li><strong>VRF Provider:</strong> Chainlink VRF v2/v2.5</li>
+            <li><strong>Snapshot:</strong> Eligible tickets and weights captured before VRF request</li>
+            <li><strong>Reproducibility:</strong> All randomness derived from request ID, seed, and block</li>
+            <li><strong>No Manipulation:</strong> No off-chain salts after wagering begins</li>
+          </ul>
+
+          <h3>Prize Distribution</h3>
+          <ul>
+            <li><strong>Prize Tiers:</strong>
+              <ul>
+                <li>1st Place: 1x Fake Pack (3 PEPEDAWN cards in one Emblem Vault)</li>
+                <li>2nd Place: 1x Kek Pack (2 PEPEDAWN cards in one Emblem Vault)</li>
+                <li>3rd-10th Place: 1x Pepe Pack each (1 PEPEDAWN card per Emblem Vault)</li>
+              </ul>
+            </li>
+            <li><strong>Total Winners:</strong> 10 ticket winners per round, 10 prize packs distributed</li>
+            <li><strong>Source:</strong> Emblem Vault preloaded assets</li>
+            <li><strong>Distribution:</strong> Automatic post-VRF fulfillment</li>
+            <li><strong>Transparency:</strong> All winner assignments recorded on-chain</li>
+            <li><strong>Multiple Wins:</strong> Same wallet can win multiple prizes in one round</li>
+          </ul>
+
+          <h3>Fee Structure</h3>
+          <ul>
+            <li><strong>Creators:</strong> 80% of fees</li>
+            <li><strong>Next Round Pot:</strong> 20% of fees</li>
+            <li><strong>Settlement:</strong> Applied at round close</li>
+            <li><strong>Events:</strong> All fee distributions logged on-chain</li>
+          </ul>
+
+          <h3>Winning Odds</h3>
+          <p>Your winning odds depend on:</p>
+          <ul>
+            <li>Total number of participants</li>
+            <li>Your ticket count and successful proof submission</li>        
+          </ul>
+          
+          <h3>Atomic Dispenser (Progress Tracking)</h3>
+          <ul>
+            <li><strong>Visual Tracker:</strong> 10 individual ticket icons (🎫) show dispenser progress in real-time</li>
+            <li><strong>Status Message:</strong> Displays "minimum 10 tickets required" until threshold is reached</li>
+            <li><strong>Refund Policy:</strong> If threshold not met by round end, all participants receive full refunds automatically</li>
+          </ul>
+          
+          
+
+          <h3>Technical Details</h3>
+          <ul>
+            <li><strong>Smart Contracts:</strong> Solidity 0.8.x on Ethereum with OpenZeppelin security modules</li>
+            <li><strong>Testing:</strong> 151 Foundry unit tests with 100% functional requirement coverage</li>
+            <li><strong>Frontend:</strong> Minimal vanilla JS with ethers v6 for Web3 interaction</li>
+            <li><strong>Performance:</strong> Optimized bundle size for fast loading on all devices</li>
+            <li><strong>VRF Provider:</strong> Chainlink VRF v2.5 for cryptographically verifiable randomness</li>
+            <li><strong>Data Storage:</strong> Winners stored on IPFS, verified on-chain with Merkle roots</li>
+            <li><strong>Leaderboard:</strong> Live on-chain participant data with real-time odds calculation</li>
+            <li><strong>Eligibility:</strong> Configurable denylist enforcement, pausable for emergencies</li>
+          </ul>
+          
+          <h3>Important Disclaimers</h3>
+          <ul>
+            <li><strong>Minimum Threshold:</strong> Rounds with fewer than 10 tickets result in full refunds</li>
+            <li><strong>No Guarantees:</strong> Prize distribution only occurs if minimum threshold is met</li>
+            <li><strong>Weighted Lottery:</strong> Higher weight increases odds but does not guarantee wins</li>
+            <li><strong>One Proof Attempt:</strong> Only one puzzle proof submission allowed per wallet per round</li>
+            <li><strong>Network Only:</strong> Ethereum mainnet/testnet only, no L2 networks</li>
+          </ul>
+
+          <h3>Contract Information</h3>
+          <div id="contract-info" class="contract-info-section">
+            <div class="contract-info-grid">
+              <div class="contract-info-item">
+                <div class="contract-info-label">Contract Address</div>
+                <div class="contract-info-value" id="contract-address">Loading...</div>
+                <div class="contract-info-copy">
+                  <button onclick="copyToClipboard('contract-address')" class="copy-btn">📋</button>
+                </div>
+              </div>
+              
+              <div class="contract-info-item">
+                <div class="contract-info-label">Contract Verified</div>
+                <div class="contract-info-value" id="contract-verified">
+                  <span id="verified-status">Checking...</span>
+                  <span id="verified-checkmark" style="display: none;">✅</span>
+                </div>
+              </div>
+              
+              <div class="contract-info-item">
+                <div class="contract-info-label">Contract Owner</div>
+                <div class="contract-info-value" id="contract-owner">Loading...</div>
+                <div class="contract-info-copy">
+                  <button onclick="copyToClipboard('contract-owner')" class="copy-btn">📋</button>
+                </div>
+              </div>
+              
+              <div class="contract-info-item">
+                <div class="contract-info-label">Contract ETH Balance</div>
+                <div class="contract-info-value" id="contract-balance">Loading...</div>
+              </div>
+              
+              <div class="contract-info-item">
+                <div class="contract-info-label">Contract NFTs</div>
+                <div class="contract-info-value" id="contract-nfts">Loading...</div>
+              </div>
+              
+              <div class="contract-info-item">
+                <div class="contract-info-label">Current Round</div>
+                <div class="contract-info-value" id="current-round">Loading...</div>
+              </div>
+            </div>
+          </div>
+        </section>
+      </main>
+    </div>
++
+  </body>
+</html>