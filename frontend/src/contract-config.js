// Contract configuration for PepedawnRaffle deployment
// Last updated: 2025-10-08T06:00:00.000Z
// Deployed on: Sepolia Testnet
// 
// NOTE: This ABI includes Merkle claims system functions.
// If you need to update the ABI, run: cd contracts && forge build
// Then copy from: contracts/out/PepedawnRaffle.sol/PepedawnRaffle.json

export const CONTRACT_CONFIG = {
  // Contract address from latest deployment with binary search optimization
  address: "0x9b295952839a02CA8f604Ee53C89c289324ab1d8", // Deployed on 2025-02-06 - Binary search optimization
  
  // Sepolia testnet configuration
  network: 'sepolia',
  chainId: 11155111,
  
<<<<<<< HEAD
=======
  // Development mode - shows debug UI elements
  // Automatically true on testnet (Sepolia), false on mainnet
  DEV_MODE: true, // Set to false for production mainnet deployment
  
>>>>>>> 40b09272
  // Latest ABI for PepedawnRaffle contract with binary search and enhanced security features
    abi:   [
    {
      "type": "constructor",
      "inputs": [
        {
          "name": "_vrfCoordinator",
          "type": "address",
          "internalType": "address"
        },
        {
          "name": "_subscriptionId",
          "type": "uint256",
          "internalType": "uint256"
        },
        {
          "name": "_keyHash",
          "type": "bytes32",
          "internalType": "bytes32"
        },
        {
          "name": "_creatorsAddress",
          "type": "address",
          "internalType": "address"
        },
        {
          "name": "_emblemVaultAddress",
          "type": "address",
          "internalType": "address"
        }
      ],
      "stateMutability": "nonpayable"
    },
    {
      "type": "fallback",
      "stateMutability": "payable"
    },
    {
      "type": "receive",
      "stateMutability": "payable"
    },
    {
      "type": "function",
      "name": "BUNDLE_10_PRICE",
      "inputs": [],
      "outputs": [
        {
          "name": "",
          "type": "uint256",
          "internalType": "uint256"
        }
      ],
      "stateMutability": "view"
    },
    {
      "type": "function",
      "name": "BUNDLE_5_PRICE",
      "inputs": [],
      "outputs": [
        {
          "name": "",
          "type": "uint256",
          "internalType": "uint256"
        }
      ],
      "stateMutability": "view"
    },
    {
      "type": "function",
      "name": "CREATORS_FEE_PCT",
      "inputs": [],
      "outputs": [
        {
          "name": "",
          "type": "uint256",
          "internalType": "uint256"
        }
      ],
      "stateMutability": "view"
    },
    {
      "type": "function",
      "name": "DEPLOYMENT_TIMESTAMP",
      "inputs": [],
      "outputs": [
        {
          "name": "",
          "type": "uint256",
          "internalType": "uint256"
        }
      ],
      "stateMutability": "view"
    },
    {
      "type": "function",
      "name": "FAKE_PACK_TIER",
      "inputs": [],
      "outputs": [
        {
          "name": "",
          "type": "uint8",
          "internalType": "uint8"
        }
      ],
      "stateMutability": "view"
    },
    {
      "type": "function",
      "name": "KEK_PACK_TIER",
      "inputs": [],
      "outputs": [
        {
          "name": "",
          "type": "uint8",
          "internalType": "uint8"
        }
      ],
      "stateMutability": "view"
    },
    {
      "type": "function",
      "name": "MAX_GAS_PRICE",
      "inputs": [],
      "outputs": [
        {
          "name": "",
          "type": "uint256",
          "internalType": "uint256"
        }
      ],
      "stateMutability": "view"
    },
    {
      "type": "function",
      "name": "MAX_PARTICIPANTS_PER_ROUND",
      "inputs": [],
      "outputs": [
        {
          "name": "",
          "type": "uint256",
          "internalType": "uint256"
        }
      ],
      "stateMutability": "view"
    },
    {
      "type": "function",
      "name": "MAX_TOTAL_WAGER_PER_ROUND",
      "inputs": [],
      "outputs": [
        {
          "name": "",
          "type": "uint256",
          "internalType": "uint256"
        }
      ],
      "stateMutability": "view"
    },
    {
      "type": "function",
      "name": "MIN_TICKETS_FOR_DISTRIBUTION",
      "inputs": [],
      "outputs": [
        {
          "name": "",
          "type": "uint256",
          "internalType": "uint256"
        }
      ],
      "stateMutability": "view"
    },
    {
      "type": "function",
      "name": "MIN_WAGER",
      "inputs": [],
      "outputs": [
        {
          "name": "",
          "type": "uint256",
          "internalType": "uint256"
        }
      ],
      "stateMutability": "view"
    },
    {
      "type": "function",
      "name": "NEXT_ROUND_FEE_PCT",
      "inputs": [],
      "outputs": [
        {
          "name": "",
          "type": "uint256",
          "internalType": "uint256"
        }
      ],
      "stateMutability": "view"
    },
    {
      "type": "function",
      "name": "PEPE_PACK_TIER",
      "inputs": [],
      "outputs": [
        {
          "name": "",
          "type": "uint8",
          "internalType": "uint8"
        }
      ],
      "stateMutability": "view"
    },
    {
      "type": "function",
      "name": "PROOF_MULTIPLIER",
      "inputs": [],
      "outputs": [
        {
          "name": "",
          "type": "uint256",
          "internalType": "uint256"
        }
      ],
      "stateMutability": "view"
    },
    {
      "type": "function",
      "name": "ROUND_DURATION",
      "inputs": [],
      "outputs": [
        {
          "name": "",
          "type": "uint256",
          "internalType": "uint256"
        }
      ],
      "stateMutability": "view"
    },
    {
      "type": "function",
      "name": "VERSION",
      "inputs": [],
      "outputs": [
        {
          "name": "",
          "type": "string",
          "internalType": "string"
        }
      ],
      "stateMutability": "view"
    },
    {
      "type": "function",
      "name": "VRF_MAX_CALLBACK_GAS",
      "inputs": [],
      "outputs": [
        {
          "name": "",
          "type": "uint32",
          "internalType": "uint32"
        }
      ],
      "stateMutability": "view"
    },
    {
      "type": "function",
      "name": "VRF_MIN_CALLBACK_GAS",
      "inputs": [],
      "outputs": [
        {
          "name": "",
          "type": "uint32",
          "internalType": "uint32"
        }
      ],
      "stateMutability": "view"
    },
    {
      "type": "function",
      "name": "VRF_REQUEST_TIMEOUT",
      "inputs": [],
      "outputs": [
        {
          "name": "",
          "type": "uint256",
          "internalType": "uint256"
        }
      ],
      "stateMutability": "view"
    },
    {
      "type": "function",
      "name": "VRF_SAFETY_BUFFER_PCT",
      "inputs": [],
      "outputs": [
        {
          "name": "",
          "type": "uint32",
          "internalType": "uint32"
        }
      ],
      "stateMutability": "view"
    },
    {
      "type": "function",
      "name": "VRF_VOLATILITY_BUFFER_PCT",
      "inputs": [],
      "outputs": [
        {
          "name": "",
          "type": "uint32",
          "internalType": "uint32"
        }
      ],
      "stateMutability": "view"
    },
    {
      "type": "function",
      "name": "WALLET_CAP",
      "inputs": [],
      "outputs": [
        {
          "name": "",
          "type": "uint256",
          "internalType": "uint256"
        }
      ],
      "stateMutability": "view"
    },
    {
      "type": "function",
      "name": "acceptOwnership",
      "inputs": [],
      "outputs": [],
      "stateMutability": "nonpayable"
    },
    {
      "type": "function",
      "name": "buyTickets",
      "inputs": [
        {
          "name": "tickets",
          "type": "uint256",
          "internalType": "uint256"
        }
      ],
      "outputs": [],
      "stateMutability": "payable"
    },
    {
      "type": "function",
      "name": "claim",
      "inputs": [
        {
          "name": "roundId",
          "type": "uint256",
          "internalType": "uint256"
        },
        {
          "name": "prizeIndex",
          "type": "uint8",
          "internalType": "uint8"
        },
        {
          "name": "prizeTier",
          "type": "uint8",
          "internalType": "uint8"
        },
        {
          "name": "proof",
          "type": "bytes32[]",
          "internalType": "bytes32[]"
        }
      ],
      "outputs": [],
      "stateMutability": "nonpayable"
    },
    {
      "type": "function",
      "name": "claimCounts",
      "inputs": [
        {
          "name": "",
          "type": "uint256",
          "internalType": "uint256"
        },
        {
          "name": "",
          "type": "address",
          "internalType": "address"
        }
      ],
      "outputs": [
        {
          "name": "",
          "type": "uint8",
          "internalType": "uint8"
        }
      ],
      "stateMutability": "view"
    },
    {
      "type": "function",
      "name": "claims",
      "inputs": [
        {
          "name": "",
          "type": "uint256",
          "internalType": "uint256"
        },
        {
          "name": "",
          "type": "uint8",
          "internalType": "uint8"
        }
      ],
      "outputs": [
        {
          "name": "",
          "type": "address",
          "internalType": "address"
        }
      ],
      "stateMutability": "view"
    },
    {
      "type": "function",
      "name": "closeRound",
      "inputs": [
        {
          "name": "roundId",
          "type": "uint256",
          "internalType": "uint256"
        }
      ],
      "outputs": [],
      "stateMutability": "nonpayable"
    },
    {
      "type": "function",
      "name": "commitParticipantsRoot",
      "inputs": [
        {
          "name": "roundId",
          "type": "uint256",
          "internalType": "uint256"
        },
        {
          "name": "root",
          "type": "bytes32",
          "internalType": "bytes32"
        },
        {
          "name": "cid",
          "type": "string",
          "internalType": "string"
        }
      ],
      "outputs": [],
      "stateMutability": "nonpayable"
    },
    {
      "type": "function",
      "name": "createRound",
      "inputs": [],
      "outputs": [],
      "stateMutability": "nonpayable"
    },
    {
      "type": "function",
      "name": "creatorsAddress",
      "inputs": [],
      "outputs": [
        {
          "name": "",
          "type": "address",
          "internalType": "address"
        }
      ],
      "stateMutability": "view"
    },
    {
      "type": "function",
      "name": "currentRoundId",
      "inputs": [],
      "outputs": [
        {
          "name": "",
          "type": "uint256",
          "internalType": "uint256"
        }
      ],
      "stateMutability": "view"
    },
    {
      "type": "function",
      "name": "denylisted",
      "inputs": [
        {
          "name": "",
          "type": "address",
          "internalType": "address"
        }
      ],
      "outputs": [
        {
          "name": "",
          "type": "bool",
          "internalType": "bool"
        }
      ],
      "stateMutability": "view"
    },
    {
      "type": "function",
      "name": "emblemVault",
      "inputs": [],
      "outputs": [
        {
          "name": "",
          "type": "address",
          "internalType": "contract IERC721"
        }
      ],
      "stateMutability": "view"
    },
    {
      "type": "function",
      "name": "emblemVaultAddress",
      "inputs": [],
      "outputs": [
        {
          "name": "",
          "type": "address",
          "internalType": "address"
        }
      ],
      "stateMutability": "view"
    },
    {
      "type": "function",
      "name": "emergencyPaused",
      "inputs": [],
      "outputs": [
        {
          "name": "",
          "type": "bool",
          "internalType": "bool"
        }
      ],
      "stateMutability": "view"
    },
    {
      "type": "function",
      "name": "emergencyWithdrawETH",
      "inputs": [
        {
          "name": "to",
          "type": "address",
          "internalType": "address payable"
        },
        {
          "name": "amount",
          "type": "uint256",
          "internalType": "uint256"
        }
      ],
      "outputs": [],
      "stateMutability": "nonpayable"
    },
    {
      "type": "function",
      "name": "emergencyWithdrawNFT",
      "inputs": [
        {
          "name": "nftContract",
          "type": "address",
          "internalType": "address"
        },
        {
          "name": "tokenId",
          "type": "uint256",
          "internalType": "uint256"
        },
        {
          "name": "to",
          "type": "address",
          "internalType": "address"
        }
      ],
      "outputs": [],
      "stateMutability": "nonpayable"
    },
    {
      "type": "function",
      "name": "estimateVrfCallbackGas",
      "inputs": [
        {
          "name": "roundId",
          "type": "uint256",
          "internalType": "uint256"
        }
      ],
      "outputs": [
        {
          "name": "",
          "type": "uint32",
          "internalType": "uint32"
        }
      ],
      "stateMutability": "view"
    },
    {
      "type": "function",
      "name": "getClaimStatus",
      "inputs": [
        {
          "name": "roundId",
          "type": "uint256",
          "internalType": "uint256"
        },
        {
          "name": "prizeIndex",
          "type": "uint8",
          "internalType": "uint8"
        }
      ],
      "outputs": [
        {
          "name": "claimer",
          "type": "address",
          "internalType": "address"
        },
        {
          "name": "claimed",
          "type": "bool",
          "internalType": "bool"
        }
      ],
      "stateMutability": "view"
    },
    {
      "type": "function",
      "name": "getParticipantsData",
      "inputs": [
        {
          "name": "roundId",
          "type": "uint256",
          "internalType": "uint256"
        }
      ],
      "outputs": [
        {
          "name": "root",
          "type": "bytes32",
          "internalType": "bytes32"
        },
        {
          "name": "cid",
          "type": "string",
          "internalType": "string"
        }
      ],
      "stateMutability": "view"
    },
    {
      "type": "function",
      "name": "getRefundBalance",
      "inputs": [
        {
          "name": "user",
          "type": "address",
          "internalType": "address"
        }
      ],
      "outputs": [
        {
          "name": "balance",
          "type": "uint256",
          "internalType": "uint256"
        }
      ],
      "stateMutability": "view"
    },
    {
      "type": "function",
      "name": "getRound",
      "inputs": [
        {
          "name": "roundId",
          "type": "uint256",
          "internalType": "uint256"
        }
      ],
      "outputs": [
        {
          "name": "",
          "type": "tuple",
          "internalType": "struct PepedawnRaffle.Round",
          "components": [
            {
              "name": "id",
              "type": "uint256",
              "internalType": "uint256"
            },
            {
              "name": "startTime",
              "type": "uint64",
              "internalType": "uint64"
            },
            {
              "name": "endTime",
              "type": "uint64",
              "internalType": "uint64"
            },
            {
              "name": "status",
              "type": "uint8",
              "internalType": "enum PepedawnRaffle.RoundStatus"
            },
            {
              "name": "totalTickets",
              "type": "uint256",
              "internalType": "uint256"
            },
            {
              "name": "totalWeight",
              "type": "uint256",
              "internalType": "uint256"
            },
            {
              "name": "totalWagered",
              "type": "uint256",
              "internalType": "uint256"
            },
            {
              "name": "vrfRequestId",
              "type": "uint256",
              "internalType": "uint256"
            },
            {
              "name": "vrfRequestedAt",
              "type": "uint64",
              "internalType": "uint64"
            },
            {
              "name": "feesDistributed",
              "type": "bool",
              "internalType": "bool"
            },
            {
              "name": "participantCount",
              "type": "uint256",
              "internalType": "uint256"
            },
            {
              "name": "validProofHash",
              "type": "bytes32",
              "internalType": "bytes32"
            },
            {
              "name": "participantsRoot",
              "type": "bytes32",
              "internalType": "bytes32"
            },
            {
              "name": "winnersRoot",
              "type": "bytes32",
              "internalType": "bytes32"
            },
            {
              "name": "vrfSeed",
              "type": "bytes32",
              "internalType": "bytes32"
            }
          ]
        }
      ],
      "stateMutability": "view"
    },
    {
      "type": "function",
      "name": "getRoundParticipants",
      "inputs": [
        {
          "name": "roundId",
          "type": "uint256",
          "internalType": "uint256"
        }
      ],
      "outputs": [
        {
          "name": "",
          "type": "address[]",
          "internalType": "address[]"
        }
      ],
      "stateMutability": "view"
    },
    {
      "type": "function",
      "name": "getRoundState",
      "inputs": [
        {
          "name": "roundId",
          "type": "uint256",
          "internalType": "uint256"
        }
      ],
      "outputs": [
        {
          "name": "round",
          "type": "tuple",
          "internalType": "struct PepedawnRaffle.Round",
          "components": [
            {
              "name": "id",
              "type": "uint256",
              "internalType": "uint256"
            },
            {
              "name": "startTime",
              "type": "uint64",
              "internalType": "uint64"
            },
            {
              "name": "endTime",
              "type": "uint64",
              "internalType": "uint64"
            },
            {
              "name": "status",
              "type": "uint8",
              "internalType": "enum PepedawnRaffle.RoundStatus"
            },
            {
              "name": "totalTickets",
              "type": "uint256",
              "internalType": "uint256"
            },
            {
              "name": "totalWeight",
              "type": "uint256",
              "internalType": "uint256"
            },
            {
              "name": "totalWagered",
              "type": "uint256",
              "internalType": "uint256"
            },
            {
              "name": "vrfRequestId",
              "type": "uint256",
              "internalType": "uint256"
            },
            {
              "name": "vrfRequestedAt",
              "type": "uint64",
              "internalType": "uint64"
            },
            {
              "name": "feesDistributed",
              "type": "bool",
              "internalType": "bool"
            },
            {
              "name": "participantCount",
              "type": "uint256",
              "internalType": "uint256"
            },
            {
              "name": "validProofHash",
              "type": "bytes32",
              "internalType": "bytes32"
            },
            {
              "name": "participantsRoot",
              "type": "bytes32",
              "internalType": "bytes32"
            },
            {
              "name": "winnersRoot",
              "type": "bytes32",
              "internalType": "bytes32"
            },
            {
              "name": "vrfSeed",
              "type": "bytes32",
              "internalType": "bytes32"
            }
          ]
        },
        {
          "name": "participantsCount",
          "type": "uint256",
          "internalType": "uint256"
        },
        {
          "name": "winnersCount",
          "type": "uint256",
          "internalType": "uint256"
        },
        {
          "name": "prizesClaimed",
          "type": "uint256",
          "internalType": "uint256"
        },
        {
          "name": "prizeTokenIds",
          "type": "uint256[10]",
          "internalType": "uint256[10]"
        },
        {
          "name": "prizeClaimers",
          "type": "address[10]",
          "internalType": "address[10]"
        }
      ],
      "stateMutability": "view"
    },
    {
      "type": "function",
      "name": "getRoundWinners",
      "inputs": [
        {
          "name": "roundId",
          "type": "uint256",
          "internalType": "uint256"
        }
      ],
      "outputs": [
        {
          "name": "",
          "type": "tuple[]",
          "internalType": "struct PepedawnRaffle.WinnerAssignment[]",
          "components": [
            {
              "name": "roundId",
              "type": "uint256",
              "internalType": "uint256"
            },
            {
              "name": "wallet",
              "type": "address",
              "internalType": "address"
            },
            {
              "name": "prizeTier",
              "type": "uint8",
              "internalType": "uint8"
            },
            {
              "name": "vrfRequestId",
              "type": "uint256",
              "internalType": "uint256"
            },
            {
              "name": "blockNumber",
              "type": "uint256",
              "internalType": "uint256"
            }
          ]
        }
      ],
      "stateMutability": "view"
    },
    {
      "type": "function",
      "name": "getUserStats",
      "inputs": [
        {
          "name": "roundId",
          "type": "uint256",
          "internalType": "uint256"
        },
        {
          "name": "user",
          "type": "address",
          "internalType": "address"
        }
      ],
      "outputs": [
        {
          "name": "wagered",
          "type": "uint256",
          "internalType": "uint256"
        },
        {
          "name": "tickets",
          "type": "uint256",
          "internalType": "uint256"
        },
        {
          "name": "weight",
          "type": "uint256",
          "internalType": "uint256"
        },
        {
          "name": "hasProof",
          "type": "bool",
          "internalType": "bool"
        }
      ],
      "stateMutability": "view"
    },
    {
      "type": "function",
      "name": "getWinnersData",
      "inputs": [
        {
          "name": "roundId",
          "type": "uint256",
          "internalType": "uint256"
        }
      ],
      "outputs": [
        {
          "name": "root",
          "type": "bytes32",
          "internalType": "bytes32"
        },
        {
          "name": "cid",
          "type": "string",
          "internalType": "string"
        }
      ],
      "stateMutability": "view"
    },
    {
      "type": "function",
      "name": "isParticipant",
      "inputs": [
        {
          "name": "",
          "type": "uint256",
          "internalType": "uint256"
        },
        {
          "name": "",
          "type": "address",
          "internalType": "address"
        }
      ],
      "outputs": [
        {
          "name": "",
          "type": "bool",
          "internalType": "bool"
        }
      ],
      "stateMutability": "view"
    },
    {
      "type": "function",
      "name": "isWinner",
      "inputs": [
        {
          "name": "roundId",
          "type": "uint256",
          "internalType": "uint256"
        },
        {
          "name": "user",
          "type": "address",
          "internalType": "address"
        },
        {
          "name": "prizeIndex",
          "type": "uint8",
          "internalType": "uint8"
        },
        {
          "name": "prizeTier",
          "type": "uint8",
          "internalType": "uint8"
        },
        {
          "name": "proof",
          "type": "bytes32[]",
          "internalType": "bytes32[]"
        }
      ],
      "outputs": [
        {
          "name": "valid",
          "type": "bool",
          "internalType": "bool"
        }
      ],
      "stateMutability": "view"
    },
    {
      "type": "function",
      "name": "lastVrfRequestTime",
      "inputs": [],
      "outputs": [
        {
          "name": "",
          "type": "uint256",
          "internalType": "uint256"
        }
      ],
      "stateMutability": "view"
    },
    {
      "type": "function",
      "name": "nextRoundFunds",
      "inputs": [],
      "outputs": [
        {
          "name": "",
          "type": "uint256",
          "internalType": "uint256"
        }
      ],
      "stateMutability": "view"
    },
    {
      "type": "function",
      "name": "onERC721Received",
      "inputs": [
        {
          "name": "",
          "type": "address",
          "internalType": "address"
        },
        {
          "name": "",
          "type": "address",
          "internalType": "address"
        },
        {
          "name": "",
          "type": "uint256",
          "internalType": "uint256"
        },
        {
          "name": "",
          "type": "bytes",
          "internalType": "bytes"
        }
      ],
      "outputs": [
        {
          "name": "",
          "type": "bytes4",
          "internalType": "bytes4"
        }
      ],
      "stateMutability": "nonpayable"
    },
    {
      "type": "function",
      "name": "openRound",
      "inputs": [
        {
          "name": "roundId",
          "type": "uint256",
          "internalType": "uint256"
        }
      ],
      "outputs": [],
      "stateMutability": "nonpayable"
    },
    {
      "type": "function",
      "name": "owner",
      "inputs": [],
      "outputs": [
        {
          "name": "",
          "type": "address",
          "internalType": "address"
        }
      ],
      "stateMutability": "view"
    },
    {
      "type": "function",
      "name": "participantsCIDs",
      "inputs": [
        {
          "name": "",
          "type": "uint256",
          "internalType": "uint256"
        }
      ],
      "outputs": [
        {
          "name": "",
          "type": "string",
          "internalType": "string"
        }
      ],
      "stateMutability": "view"
    },
    {
      "type": "function",
      "name": "pause",
      "inputs": [
        {
          "name": "reason",
          "type": "string",
          "internalType": "string"
        }
      ],
      "outputs": [],
      "stateMutability": "nonpayable"
    },
    {
      "type": "function",
      "name": "pauseReason",
      "inputs": [],
      "outputs": [
        {
          "name": "",
          "type": "string",
          "internalType": "string"
        }
      ],
      "stateMutability": "view"
    },
    {
      "type": "function",
      "name": "paused",
      "inputs": [],
      "outputs": [
        {
          "name": "",
          "type": "bool",
          "internalType": "bool"
        }
      ],
      "stateMutability": "view"
    },
    {
      "type": "function",
      "name": "prizeNFTs",
      "inputs": [
        {
          "name": "",
          "type": "uint256",
          "internalType": "uint256"
        },
        {
          "name": "",
          "type": "uint8",
          "internalType": "uint8"
        }
      ],
      "outputs": [
        {
          "name": "",
          "type": "uint256",
          "internalType": "uint256"
        }
      ],
      "stateMutability": "view"
    },
    {
      "type": "function",
      "name": "rawFulfillRandomWords",
      "inputs": [
        {
          "name": "requestId",
          "type": "uint256",
          "internalType": "uint256"
        },
        {
          "name": "randomWords",
          "type": "uint256[]",
          "internalType": "uint256[]"
        }
      ],
      "outputs": [],
      "stateMutability": "nonpayable"
    },
    {
      "type": "function",
      "name": "refunds",
      "inputs": [
        {
          "name": "",
          "type": "address",
          "internalType": "address"
        }
      ],
      "outputs": [
        {
          "name": "",
          "type": "uint256",
          "internalType": "uint256"
        }
      ],
      "stateMutability": "view"
    },
    {
      "type": "function",
      "name": "requestVrf",
      "inputs": [
        {
          "name": "roundId",
          "type": "uint256",
          "internalType": "uint256"
        }
      ],
      "outputs": [],
      "stateMutability": "nonpayable"
    },
    {
      "type": "function",
      "name": "roundParticipants",
      "inputs": [
        {
          "name": "",
          "type": "uint256",
          "internalType": "uint256"
        },
        {
          "name": "",
          "type": "uint256",
          "internalType": "uint256"
        }
      ],
      "outputs": [
        {
          "name": "",
          "type": "address",
          "internalType": "address"
        }
      ],
      "stateMutability": "view"
    },
    {
      "type": "function",
      "name": "roundWinners",
      "inputs": [
        {
          "name": "",
          "type": "uint256",
          "internalType": "uint256"
        },
        {
          "name": "",
          "type": "uint256",
          "internalType": "uint256"
        }
      ],
      "outputs": [
        {
          "name": "roundId",
          "type": "uint256",
          "internalType": "uint256"
        },
        {
          "name": "wallet",
          "type": "address",
          "internalType": "address"
        },
        {
          "name": "prizeTier",
          "type": "uint8",
          "internalType": "uint8"
        },
        {
          "name": "vrfRequestId",
          "type": "uint256",
          "internalType": "uint256"
        },
        {
          "name": "blockNumber",
          "type": "uint256",
          "internalType": "uint256"
        }
      ],
      "stateMutability": "view"
    },
    {
      "type": "function",
      "name": "rounds",
      "inputs": [
        {
          "name": "",
          "type": "uint256",
          "internalType": "uint256"
        }
      ],
      "outputs": [
        {
          "name": "id",
          "type": "uint256",
          "internalType": "uint256"
        },
        {
          "name": "startTime",
          "type": "uint64",
          "internalType": "uint64"
        },
        {
          "name": "endTime",
          "type": "uint64",
          "internalType": "uint64"
        },
        {
          "name": "status",
          "type": "uint8",
          "internalType": "enum PepedawnRaffle.RoundStatus"
        },
        {
          "name": "totalTickets",
          "type": "uint256",
          "internalType": "uint256"
        },
        {
          "name": "totalWeight",
          "type": "uint256",
          "internalType": "uint256"
        },
        {
          "name": "totalWagered",
          "type": "uint256",
          "internalType": "uint256"
        },
        {
          "name": "vrfRequestId",
          "type": "uint256",
          "internalType": "uint256"
        },
        {
          "name": "vrfRequestedAt",
          "type": "uint64",
          "internalType": "uint64"
        },
        {
          "name": "feesDistributed",
          "type": "bool",
          "internalType": "bool"
        },
        {
          "name": "participantCount",
          "type": "uint256",
          "internalType": "uint256"
        },
        {
          "name": "validProofHash",
          "type": "bytes32",
          "internalType": "bytes32"
        },
        {
          "name": "participantsRoot",
          "type": "bytes32",
          "internalType": "bytes32"
        },
        {
          "name": "winnersRoot",
          "type": "bytes32",
          "internalType": "bytes32"
        },
        {
          "name": "vrfSeed",
          "type": "bytes32",
          "internalType": "bytes32"
        }
      ],
      "stateMutability": "view"
    },
    {
      "type": "function",
      "name": "s_vrfCoordinator",
      "inputs": [],
      "outputs": [
        {
          "name": "",
          "type": "address",
          "internalType": "contract IVRFCoordinatorV2Plus"
        }
      ],
      "stateMutability": "view"
    },
    {
      "type": "function",
      "name": "setCoordinator",
      "inputs": [
        {
          "name": "_vrfCoordinator",
          "type": "address",
          "internalType": "address"
        }
      ],
      "outputs": [],
      "stateMutability": "nonpayable"
    },
    {
      "type": "function",
      "name": "setDenylistStatus",
      "inputs": [
        {
          "name": "wallet",
          "type": "address",
          "internalType": "address"
        },
        {
          "name": "isDenylisted",
          "type": "bool",
          "internalType": "bool"
        }
      ],
      "outputs": [],
      "stateMutability": "nonpayable"
    },
    {
      "type": "function",
      "name": "setEmergencyPause",
      "inputs": [
        {
          "name": "paused",
          "type": "bool",
          "internalType": "bool"
        }
      ],
      "outputs": [],
      "stateMutability": "nonpayable"
    },
    {
      "type": "function",
      "name": "setPrizesForRound",
      "inputs": [
        {
          "name": "roundId",
          "type": "uint256",
          "internalType": "uint256"
        },
        {
          "name": "tokenIds",
          "type": "uint256[]",
          "internalType": "uint256[]"
        }
      ],
      "outputs": [],
      "stateMutability": "nonpayable"
    },
    {
      "type": "function",
      "name": "setValidProof",
      "inputs": [
        {
          "name": "roundId",
          "type": "uint256",
          "internalType": "uint256"
        },
        {
          "name": "proofHash",
          "type": "bytes32",
          "internalType": "bytes32"
        }
      ],
      "outputs": [],
      "stateMutability": "nonpayable"
    },
    {
      "type": "function",
      "name": "snapshotRound",
      "inputs": [
        {
          "name": "roundId",
          "type": "uint256",
          "internalType": "uint256"
        }
      ],
      "outputs": [],
      "stateMutability": "nonpayable"
    },
    {
      "type": "function",
      "name": "submitProof",
      "inputs": [
        {
          "name": "proofHash",
          "type": "bytes32",
          "internalType": "bytes32"
        }
      ],
      "outputs": [],
      "stateMutability": "nonpayable"
    },
    {
      "type": "function",
      "name": "submitWinnersRoot",
      "inputs": [
        {
          "name": "roundId",
          "type": "uint256",
          "internalType": "uint256"
        },
        {
          "name": "winnersRoot",
          "type": "bytes32",
          "internalType": "bytes32"
        },
        {
          "name": "ipfsHash",
          "type": "string",
          "internalType": "string"
        }
      ],
      "outputs": [],
      "stateMutability": "nonpayable"
    },
    {
      "type": "function",
      "name": "transferOwnership",
      "inputs": [
        {
          "name": "to",
          "type": "address",
          "internalType": "address"
        }
      ],
      "outputs": [],
      "stateMutability": "nonpayable"
    },
    {
      "type": "function",
      "name": "unpause",
      "inputs": [],
      "outputs": [],
      "stateMutability": "nonpayable"
    },
    {
      "type": "function",
      "name": "updateCreatorsAddress",
      "inputs": [
        {
          "name": "_creatorsAddress",
          "type": "address",
          "internalType": "address"
        }
      ],
      "outputs": [],
      "stateMutability": "nonpayable"
    },
    {
      "type": "function",
      "name": "updateEmblemVaultAddress",
      "inputs": [
        {
          "name": "_emblemVaultAddress",
          "type": "address",
          "internalType": "address"
        }
      ],
      "outputs": [],
      "stateMutability": "nonpayable"
    },
    {
      "type": "function",
      "name": "updateVrfConfig",
      "inputs": [
        {
          "name": "_coordinator",
          "type": "address",
          "internalType": "address"
        },
        {
          "name": "_subscriptionId",
          "type": "uint256",
          "internalType": "uint256"
        },
        {
          "name": "_keyHash",
          "type": "bytes32",
          "internalType": "bytes32"
        }
      ],
      "outputs": [],
      "stateMutability": "nonpayable"
    },
    {
      "type": "function",
      "name": "userHasProofInRound",
      "inputs": [
        {
          "name": "",
          "type": "uint256",
          "internalType": "uint256"
        },
        {
          "name": "",
          "type": "address",
          "internalType": "address"
        }
      ],
      "outputs": [
        {
          "name": "",
          "type": "bool",
          "internalType": "bool"
        }
      ],
      "stateMutability": "view"
    },
    {
      "type": "function",
      "name": "userProofInRound",
      "inputs": [
        {
          "name": "",
          "type": "uint256",
          "internalType": "uint256"
        },
        {
          "name": "",
          "type": "address",
          "internalType": "address"
        }
      ],
      "outputs": [
        {
          "name": "wallet",
          "type": "address",
          "internalType": "address"
        },
        {
          "name": "roundId",
          "type": "uint256",
          "internalType": "uint256"
        },
        {
          "name": "proofHash",
          "type": "bytes32",
          "internalType": "bytes32"
        },
        {
          "name": "verified",
          "type": "bool",
          "internalType": "bool"
        },
        {
          "name": "submittedAt",
          "type": "uint64",
          "internalType": "uint64"
        }
      ],
      "stateMutability": "view"
    },
    {
      "type": "function",
      "name": "userTicketsInRound",
      "inputs": [
        {
          "name": "",
          "type": "uint256",
          "internalType": "uint256"
        },
        {
          "name": "",
          "type": "address",
          "internalType": "address"
        }
      ],
      "outputs": [
        {
          "name": "",
          "type": "uint256",
          "internalType": "uint256"
        }
      ],
      "stateMutability": "view"
    },
    {
      "type": "function",
      "name": "userWageredInRound",
      "inputs": [
        {
          "name": "",
          "type": "uint256",
          "internalType": "uint256"
        },
        {
          "name": "",
          "type": "address",
          "internalType": "address"
        }
      ],
      "outputs": [
        {
          "name": "",
          "type": "uint256",
          "internalType": "uint256"
        }
      ],
      "stateMutability": "view"
    },
    {
      "type": "function",
      "name": "userWeightInRound",
      "inputs": [
        {
          "name": "",
          "type": "uint256",
          "internalType": "uint256"
        },
        {
          "name": "",
          "type": "address",
          "internalType": "address"
        }
      ],
      "outputs": [
        {
          "name": "",
          "type": "uint256",
          "internalType": "uint256"
        }
      ],
      "stateMutability": "view"
    },
    {
      "type": "function",
      "name": "vrfConfig",
      "inputs": [],
      "outputs": [
        {
          "name": "coordinator",
          "type": "address",
          "internalType": "contract IVRFCoordinatorV2Plus"
        },
        {
          "name": "subscriptionId",
          "type": "uint256",
          "internalType": "uint256"
        },
        {
          "name": "keyHash",
          "type": "bytes32",
          "internalType": "bytes32"
        },
        {
          "name": "callbackGasLimit",
          "type": "uint32",
          "internalType": "uint32"
        },
        {
          "name": "requestConfirmations",
          "type": "uint16",
          "internalType": "uint16"
        }
      ],
      "stateMutability": "view"
    },
    {
      "type": "function",
      "name": "vrfRequestToRound",
      "inputs": [
        {
          "name": "",
          "type": "uint256",
          "internalType": "uint256"
        }
      ],
      "outputs": [
        {
          "name": "",
          "type": "uint256",
          "internalType": "uint256"
        }
      ],
      "stateMutability": "view"
    },
    {
      "type": "function",
      "name": "winnersCIDs",
      "inputs": [
        {
          "name": "",
          "type": "uint256",
          "internalType": "uint256"
        }
      ],
      "outputs": [
        {
          "name": "",
          "type": "string",
          "internalType": "string"
        }
      ],
      "stateMutability": "view"
    },
    {
      "type": "function",
      "name": "withdrawRefund",
      "inputs": [],
      "outputs": [],
      "stateMutability": "nonpayable"
    },
    {
      "type": "event",
      "name": "AddressDenylisted",
      "inputs": [
        {
          "name": "wallet",
          "type": "address",
          "indexed": true,
          "internalType": "address"
        },
        {
          "name": "denylisted",
          "type": "bool",
          "indexed": false,
          "internalType": "bool"
        }
      ],
      "anonymous": false
    },
    {
      "type": "event",
      "name": "CircuitBreakerTriggered",
      "inputs": [
        {
          "name": "roundId",
          "type": "uint256",
          "indexed": true,
          "internalType": "uint256"
        },
        {
          "name": "reason",
          "type": "string",
          "indexed": false,
          "internalType": "string"
        }
      ],
      "anonymous": false
    },
    {
      "type": "event",
      "name": "ContractPausedWithReason",
      "inputs": [
        {
          "name": "reason",
          "type": "string",
          "indexed": false,
          "internalType": "string"
        },
        {
          "name": "timestamp",
          "type": "uint256",
          "indexed": false,
          "internalType": "uint256"
        }
      ],
      "anonymous": false
    },
    {
      "type": "event",
      "name": "CoordinatorSet",
      "inputs": [
        {
          "name": "vrfCoordinator",
          "type": "address",
          "indexed": false,
          "internalType": "address"
        }
      ],
      "anonymous": false
    },
    {
      "type": "event",
      "name": "DirectETHReceived",
      "inputs": [
        {
          "name": "sender",
          "type": "address",
          "indexed": true,
          "internalType": "address"
        },
        {
          "name": "amount",
          "type": "uint256",
          "indexed": false,
          "internalType": "uint256"
        }
      ],
      "anonymous": false
    },
    {
      "type": "event",
      "name": "EmblemVaultPrizeAssigned",
      "inputs": [
        {
          "name": "roundId",
          "type": "uint256",
          "indexed": true,
          "internalType": "uint256"
        },
        {
          "name": "winner",
          "type": "address",
          "indexed": true,
          "internalType": "address"
        },
        {
          "name": "assetId",
          "type": "uint256",
          "indexed": true,
          "internalType": "uint256"
        },
        {
          "name": "timestamp",
          "type": "uint256",
          "indexed": false,
          "internalType": "uint256"
        }
      ],
      "anonymous": false
    },
    {
      "type": "event",
      "name": "EmergencyPauseToggled",
      "inputs": [
        {
          "name": "paused",
          "type": "bool",
          "indexed": false,
          "internalType": "bool"
        }
      ],
      "anonymous": false
    },
    {
      "type": "event",
      "name": "EmergencyWithdrawal",
      "inputs": [
        {
          "name": "to",
          "type": "address",
          "indexed": true,
          "internalType": "address"
        },
        {
          "name": "amount",
          "type": "uint256",
          "indexed": false,
          "internalType": "uint256"
        },
        {
          "name": "assetType",
          "type": "string",
          "indexed": false,
          "internalType": "string"
        }
      ],
      "anonymous": false
    },
    {
      "type": "event",
      "name": "FeesDistributed",
      "inputs": [
        {
          "name": "roundId",
          "type": "uint256",
          "indexed": true,
          "internalType": "uint256"
        },
        {
          "name": "creators",
          "type": "address",
          "indexed": true,
          "internalType": "address"
        },
        {
          "name": "creatorsAmount",
          "type": "uint256",
          "indexed": false,
          "internalType": "uint256"
        },
        {
          "name": "nextRoundAmount",
          "type": "uint256",
          "indexed": false,
          "internalType": "uint256"
        }
      ],
      "anonymous": false
    },
    {
      "type": "event",
      "name": "OwnershipTransferRequested",
      "inputs": [
        {
          "name": "from",
          "type": "address",
          "indexed": true,
          "internalType": "address"
        },
        {
          "name": "to",
          "type": "address",
          "indexed": true,
          "internalType": "address"
        }
      ],
      "anonymous": false
    },
    {
      "type": "event",
      "name": "OwnershipTransferred",
      "inputs": [
        {
          "name": "from",
          "type": "address",
          "indexed": true,
          "internalType": "address"
        },
        {
          "name": "to",
          "type": "address",
          "indexed": true,
          "internalType": "address"
        }
      ],
      "anonymous": false
    },
    {
      "type": "event",
      "name": "ParticipantRefunded",
      "inputs": [
        {
          "name": "roundId",
          "type": "uint256",
          "indexed": true,
          "internalType": "uint256"
        },
        {
          "name": "participant",
          "type": "address",
          "indexed": true,
          "internalType": "address"
        },
        {
          "name": "amount",
          "type": "uint256",
          "indexed": false,
          "internalType": "uint256"
        }
      ],
      "anonymous": false
    },
    {
      "type": "event",
      "name": "ParticipantsRootCommitted",
      "inputs": [
        {
          "name": "roundId",
          "type": "uint256",
          "indexed": true,
          "internalType": "uint256"
        },
        {
          "name": "root",
          "type": "bytes32",
          "indexed": false,
          "internalType": "bytes32"
        },
        {
          "name": "cid",
          "type": "string",
          "indexed": false,
          "internalType": "string"
        }
      ],
      "anonymous": false
    },
    {
      "type": "event",
      "name": "Paused",
      "inputs": [
        {
          "name": "account",
          "type": "address",
          "indexed": false,
          "internalType": "address"
        }
      ],
      "anonymous": false
    },
    {
      "type": "event",
      "name": "PrizeClaimed",
      "inputs": [
        {
          "name": "roundId",
          "type": "uint256",
          "indexed": true,
          "internalType": "uint256"
        },
        {
          "name": "winner",
          "type": "address",
          "indexed": true,
          "internalType": "address"
        },
        {
          "name": "prizeIndex",
          "type": "uint8",
          "indexed": false,
          "internalType": "uint8"
        },
        {
          "name": "prizeTier",
          "type": "uint8",
          "indexed": false,
          "internalType": "uint8"
        },
        {
          "name": "emblemVaultTokenId",
          "type": "uint256",
          "indexed": false,
          "internalType": "uint256"
        }
      ],
      "anonymous": false
    },
    {
      "type": "event",
      "name": "PrizeDistributed",
      "inputs": [
        {
          "name": "roundId",
          "type": "uint256",
          "indexed": true,
          "internalType": "uint256"
        },
        {
          "name": "winner",
          "type": "address",
          "indexed": true,
          "internalType": "address"
        },
        {
          "name": "prizeTier",
          "type": "uint8",
          "indexed": false,
          "internalType": "uint8"
        },
        {
          "name": "assetId",
          "type": "uint256",
          "indexed": false,
          "internalType": "uint256"
        }
      ],
      "anonymous": false
    },
    {
      "type": "event",
      "name": "PrizesSet",
      "inputs": [
        {
          "name": "roundId",
          "type": "uint256",
          "indexed": true,
          "internalType": "uint256"
        },
        {
          "name": "tokenIds",
          "type": "uint256[]",
          "indexed": false,
          "internalType": "uint256[]"
        }
      ],
      "anonymous": false
    },
    {
      "type": "event",
      "name": "ProofRejected",
      "inputs": [
        {
          "name": "wallet",
          "type": "address",
          "indexed": true,
          "internalType": "address"
        },
        {
          "name": "roundId",
          "type": "uint256",
          "indexed": true,
          "internalType": "uint256"
        },
        {
          "name": "proofHash",
          "type": "bytes32",
          "indexed": false,
          "internalType": "bytes32"
        }
      ],
      "anonymous": false
    },
    {
      "type": "event",
      "name": "ProofSubmitted",
      "inputs": [
        {
          "name": "wallet",
          "type": "address",
          "indexed": true,
          "internalType": "address"
        },
        {
          "name": "roundId",
          "type": "uint256",
          "indexed": true,
          "internalType": "uint256"
        },
        {
          "name": "proofHash",
          "type": "bytes32",
          "indexed": false,
          "internalType": "bytes32"
        },
        {
          "name": "newWeight",
          "type": "uint256",
          "indexed": false,
          "internalType": "uint256"
        }
      ],
      "anonymous": false
    },
    {
      "type": "event",
      "name": "RefundWithdrawn",
      "inputs": [
        {
          "name": "user",
          "type": "address",
          "indexed": true,
          "internalType": "address"
        },
        {
          "name": "amount",
          "type": "uint256",
          "indexed": false,
          "internalType": "uint256"
        }
      ],
      "anonymous": false
    },
    {
      "type": "event",
      "name": "RoundClosed",
      "inputs": [
        {
          "name": "roundId",
          "type": "uint256",
          "indexed": true,
          "internalType": "uint256"
        }
      ],
      "anonymous": false
    },
    {
      "type": "event",
      "name": "RoundCreated",
      "inputs": [
        {
          "name": "roundId",
          "type": "uint256",
          "indexed": true,
          "internalType": "uint256"
        },
        {
          "name": "startTime",
          "type": "uint64",
          "indexed": false,
          "internalType": "uint64"
        },
        {
          "name": "endTime",
          "type": "uint64",
          "indexed": false,
          "internalType": "uint64"
        }
      ],
      "anonymous": false
    },
    {
      "type": "event",
      "name": "RoundOpened",
      "inputs": [
        {
          "name": "roundId",
          "type": "uint256",
          "indexed": true,
          "internalType": "uint256"
        }
      ],
      "anonymous": false
    },
    {
      "type": "event",
      "name": "RoundPrizesDistributed",
      "inputs": [
        {
          "name": "roundId",
          "type": "uint256",
          "indexed": true,
          "internalType": "uint256"
        },
        {
          "name": "winnerCount",
          "type": "uint256",
          "indexed": false,
          "internalType": "uint256"
        },
        {
          "name": "timestamp",
          "type": "uint256",
          "indexed": false,
          "internalType": "uint256"
        }
      ],
      "anonymous": false
    },
    {
      "type": "event",
      "name": "RoundRefunded",
      "inputs": [
        {
          "name": "roundId",
          "type": "uint256",
          "indexed": true,
          "internalType": "uint256"
        },
        {
          "name": "participantCount",
          "type": "uint256",
          "indexed": false,
          "internalType": "uint256"
        },
        {
          "name": "totalRefunded",
          "type": "uint256",
          "indexed": false,
          "internalType": "uint256"
        }
      ],
      "anonymous": false
    },
    {
      "type": "event",
      "name": "RoundSnapshot",
      "inputs": [
        {
          "name": "roundId",
          "type": "uint256",
          "indexed": true,
          "internalType": "uint256"
        },
        {
          "name": "totalTickets",
          "type": "uint256",
          "indexed": false,
          "internalType": "uint256"
        },
        {
          "name": "totalWeight",
          "type": "uint256",
          "indexed": false,
          "internalType": "uint256"
        }
      ],
      "anonymous": false
    },
    {
      "type": "event",
      "name": "SecurityValidationFailed",
      "inputs": [
        {
          "name": "user",
          "type": "address",
          "indexed": true,
          "internalType": "address"
        },
        {
          "name": "reason",
          "type": "string",
          "indexed": false,
          "internalType": "string"
        }
      ],
      "anonymous": false
    },
    {
      "type": "event",
      "name": "Unpaused",
      "inputs": [
        {
          "name": "account",
          "type": "address",
          "indexed": false,
          "internalType": "address"
        }
      ],
      "anonymous": false
    },
    {
      "type": "event",
      "name": "VRFFulfilled",
      "inputs": [
        {
          "name": "roundId",
          "type": "uint256",
          "indexed": true,
          "internalType": "uint256"
        },
        {
          "name": "requestId",
          "type": "uint256",
          "indexed": true,
          "internalType": "uint256"
        },
        {
          "name": "randomWords",
          "type": "uint256[]",
          "indexed": false,
          "internalType": "uint256[]"
        }
      ],
      "anonymous": false
    },
    {
      "type": "event",
      "name": "VRFRequested",
      "inputs": [
        {
          "name": "roundId",
          "type": "uint256",
          "indexed": true,
          "internalType": "uint256"
        },
        {
          "name": "requestId",
          "type": "uint256",
          "indexed": true,
          "internalType": "uint256"
        }
      ],
      "anonymous": false
    },
    {
      "type": "event",
      "name": "VRFTimeoutDetected",
      "inputs": [
        {
          "name": "roundId",
          "type": "uint256",
          "indexed": true,
          "internalType": "uint256"
        },
        {
          "name": "requestId",
          "type": "uint256",
          "indexed": false,
          "internalType": "uint256"
        }
      ],
      "anonymous": false
    },
    {
      "type": "event",
      "name": "ValidProofSet",
      "inputs": [
        {
          "name": "roundId",
          "type": "uint256",
          "indexed": true,
          "internalType": "uint256"
        },
        {
          "name": "validProofHash",
          "type": "bytes32",
          "indexed": false,
          "internalType": "bytes32"
        }
      ],
      "anonymous": false
    },
    {
      "type": "event",
      "name": "WagerPlaced",
      "inputs": [
        {
          "name": "wallet",
          "type": "address",
          "indexed": true,
          "internalType": "address"
        },
        {
          "name": "roundId",
          "type": "uint256",
          "indexed": true,
          "internalType": "uint256"
        },
        {
          "name": "amount",
          "type": "uint256",
          "indexed": false,
          "internalType": "uint256"
        },
        {
          "name": "tickets",
          "type": "uint256",
          "indexed": false,
          "internalType": "uint256"
        },
        {
          "name": "effectiveWeight",
          "type": "uint256",
          "indexed": false,
          "internalType": "uint256"
        }
      ],
      "anonymous": false
    },
    {
      "type": "event",
      "name": "WinnersAssigned",
      "inputs": [
        {
          "name": "roundId",
          "type": "uint256",
          "indexed": true,
          "internalType": "uint256"
        },
        {
          "name": "winners",
          "type": "address[]",
          "indexed": false,
          "internalType": "address[]"
        },
        {
          "name": "prizeTiers",
          "type": "uint8[]",
          "indexed": false,
          "internalType": "uint8[]"
        }
      ],
      "anonymous": false
    },
    {
      "type": "event",
      "name": "WinnersCommitted",
      "inputs": [
        {
          "name": "roundId",
          "type": "uint256",
          "indexed": true,
          "internalType": "uint256"
        },
        {
          "name": "root",
          "type": "bytes32",
          "indexed": false,
          "internalType": "bytes32"
        },
        {
          "name": "cid",
          "type": "string",
          "indexed": false,
          "internalType": "string"
        }
      ],
      "anonymous": false
    },
    {
      "type": "error",
      "name": "EnforcedPause",
      "inputs": []
    },
    {
      "type": "error",
      "name": "ExpectedPause",
      "inputs": []
    },
    {
      "type": "error",
      "name": "OnlyCoordinatorCanFulfill",
      "inputs": [
        {
          "name": "have",
          "type": "address",
          "internalType": "address"
        },
        {
          "name": "want",
          "type": "address",
          "internalType": "address"
        }
      ]
    },
    {
      "type": "error",
      "name": "OnlyOwnerOrCoordinator",
      "inputs": [
        {
          "name": "have",
          "type": "address",
          "internalType": "address"
        },
        {
          "name": "owner",
          "type": "address",
          "internalType": "address"
        },
        {
          "name": "coordinator",
          "type": "address",
          "internalType": "address"
        }
      ]
    },
    {
      "type": "error",
      "name": "ReentrancyGuardReentrantCall",
      "inputs": []
    },
    {
      "type": "error",
      "name": "ZeroAddress",
      "inputs": []
    }
  ]
};

// VRF Configuration from deployment artifacts
export const VRF_CONFIG = {
  "coordinator": "0x8103B0A8A00be2DDC778e6e7eaa21791Cd364625",
  "subscriptionId": 1,
  "keyHash": "0x474e34a077df58807dbe9c96d3c009b23b3c6d0cce433e59bbf5b34f823bc56c",
  "callbackGasLimit": 500000,
  "requestConfirmations": 5
};

// Network-specific settings
export const NETWORKS = {
  sepolia: {
    name: 'Sepolia Testnet',
    chainId: 11155111,
    rpcUrl: 'https://sepolia.infura.io/v3/',
    blockExplorer: 'https://sepolia.etherscan.io'
  },
  mainnet: {
    name: 'Ethereum Mainnet',
    chainId: 1,
    rpcUrl: 'https://mainnet.infura.io/v3/',
    blockExplorer: 'https://etherscan.io'
  }
};

// Security configuration for enhanced contract interaction
export const SECURITY_CONFIG = {
  // Network validation
  NETWORK_NAMES: {
    11155111: 'Sepolia',
    1: 'Ethereum Mainnet'
  },
  
  // Contract interaction limits
  MAX_RETRY_ATTEMPTS: 3,
  REQUEST_TIMEOUT: 30000, // 30 seconds
  
  // Security features
  ENABLE_PAUSE_CHECK: true,
  ENABLE_NETWORK_VALIDATION: true
};

// Helper function to validate contract configuration
export function validateContractConfig() {
  if (CONTRACT_CONFIG.address === "0x0000000000000000000000000000000000000000") {
    console.warn("⚠️ Contract address not set! Please update CONTRACT_CONFIG.address with your deployed contract address.");
    return false;
  }
  
  if (!CONTRACT_CONFIG.address.startsWith('0x') || CONTRACT_CONFIG.address.length !== 42) {
    console.error("❌ Invalid contract address format!");
    return false;
  }
  
  console.log("✅ Contract configuration valid:", CONTRACT_CONFIG.address);
  return true;
}

// Validate network compatibility
export function validateNetwork(chainId) {
  const numericChainId = Number(chainId);
  
  if (!SECURITY_CONFIG.NETWORK_NAMES[numericChainId]) {
    const error = `Unsupported network: ${numericChainId}`;
    console.error("❌", error);
    throw new Error(error);
  }
  
  const networkName = SECURITY_CONFIG.NETWORK_NAMES[numericChainId];
  console.log(`✅ Connected to ${networkName} (${numericChainId})`);
  return true;
}

// Input sanitization for security
export function sanitizeInput(input, type) {
  if (typeof input !== 'string') {
    throw new Error(`Invalid ${type}: must be a string`);
  }
  
  // Remove potentially dangerous characters
  const sanitized = input
    .replace(/[<>'"&]/g, '') // Remove HTML/script injection characters
    .trim() // Remove leading/trailing whitespace
    .substring(0, 1000); // Limit length
  
  if (sanitized.length === 0) {
    throw new Error(`Invalid ${type}: cannot be empty`);
  }
  
  return sanitized;
}

// Rate limiting for user actions
const rateLimitMap = new Map();
export function checkRateLimit(userAddress) {
  const now = Date.now();
  const windowMs = 60000; // 1 minute window
  const maxRequests = 10; // Max requests per window
  
  if (!rateLimitMap.has(userAddress)) {
    rateLimitMap.set(userAddress, []);
  }
  
  const userRequests = rateLimitMap.get(userAddress);
  
  // Remove old requests outside the window
  const validRequests = userRequests.filter(time => now - time < windowMs);
  
  if (validRequests.length >= maxRequests) {
    throw new Error('Rate limit exceeded. Please wait before making another request.');
  }
  
  // Add current request
  validRequests.push(now);
  rateLimitMap.set(userAddress, validRequests);
}

// Validate contract security state
export async function validateSecurityState(contract, userAddress) {
  if (!contract) {
    throw new Error('Contract not available');
  }
  
  try {
  // Check if contract is paused
    const isPaused = await contract.paused();
    if (isPaused) {
      throw new Error('Contract is currently paused');
    }
    
    // Check if emergency pause is active
    const isEmergencyPaused = await contract.emergencyPaused();
    if (isEmergencyPaused) {
      throw new Error('Contract is in emergency pause mode');
    }
    
    // Check if user is denylisted (if function exists)
    try {
      const isDenylisted = await contract.denylisted(userAddress);
      if (isDenylisted) {
        throw new Error('Your address is not allowed to interact with this contract');
      }
  } catch (error) {
      // Function might not exist, ignore this check
      console.log('Denylist check not available');
    }
    
    console.log('✅ Security validation passed');
    return true;
    
  } catch (error) {
    console.error('❌ Security validation failed:', error.message);
    throw error;
  }
}<|MERGE_RESOLUTION|>--- conflicted
+++ resolved
@@ -14,13 +14,10 @@
   network: 'sepolia',
   chainId: 11155111,
   
-<<<<<<< HEAD
-=======
   // Development mode - shows debug UI elements
   // Automatically true on testnet (Sepolia), false on mainnet
   DEV_MODE: true, // Set to false for production mainnet deployment
   
->>>>>>> 40b09272
   // Latest ABI for PepedawnRaffle contract with binary search and enhanced security features
     abi:   [
     {
